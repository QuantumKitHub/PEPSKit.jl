<picture>
    <source media="(prefers-color-scheme: dark)" srcset="https://github.com/QuantumKitHub/PEPSKit.jl/blob/master/docs/src/assets/logo-dark.svg">
    <img alt="PEPSKit.jl logo" src="https://github.com/QuantumKitHub/PEPSKit.jl/blob/master/docs/src/assets/logo.svg" width="150">
</picture>

# PEPSKit.jl

[![docs][docs-dev-img]][docs-dev-url] ![CI][ci-url] [![codecov][codecov-img]][codecov-url]

[docs-dev-img]: https://img.shields.io/badge/docs-dev-blue.svg
[docs-dev-url]: https://QuantumKitHub.github.io/PEPSKit.jl/dev/

[codecov-img]: https://codecov.io/gh/QuantumKitHub/PEPSKit.jl/graph/badge.svg?token=1OBDY03SUP
[codecov-url]: https://codecov.io/gh/QuantumKitHub/PEPSKit.jl

[ci-url]: https://github.com/QuantumKitHub/PEPSKit.jl/workflows/CI/badge.svg

**Tools for working with projected entangled-pair states**

It contracts, it optimizes, it may break.

## Installation

The package can be installed through the Julia general registry, via the package manager:

```julia-repl
pkg> add PEPSKit
```

## Quickstart

After following the installation process, it should now be possible to load the packages and start simulating.
For example, in order to obtain the groundstate of the 2D Heisenberg model, we can use the following code:

```julia
using TensorKit, PEPSKit, KrylovKit, OptimKit

# constructing the Hamiltonian:
H = square_lattice_heisenberg(; Jx=-1, Jy=1, Jz=-1) # sublattice rotation to obtain single-site unit cell

# configuring the parameters
D = 2
chi = 20
ctm_alg = CTMRG(; tol=1e-10, miniter=4, maxiter=100, verbosity=1, trscheme=truncdim(chi))
opt_alg = PEPSOptimize(;
    boundary_alg=ctm_alg,
    optimizer=LBFGS(4; maxiter=100, gradtol=1e-4, verbosity=2),
    gradient_alg=GMRES(; tol=1e-6, maxiter=100),
    reuse_env=true,
    verbosity=2,
)

# ground state search
state = InfinitePEPS(2, D)
<<<<<<< HEAD
ctm = leading_boundary(CTMRGEnv(state, ComplexSpace(chi)), state, ctm_alg)
result = fixedpoint(state, Heisenberg_hamiltonian, opt_alg, ctm)
=======
ctm = leading_boundary(CTMRGEnv(state; Venv=ComplexSpace(chi)), state, ctm_alg)
result = fixedpoint(state, H, opt_alg, ctm)
>>>>>>> 5cd0304a

@show result.E # -0.6625...
```
<|MERGE_RESOLUTION|>--- conflicted
+++ resolved
@@ -52,13 +52,8 @@
 
 # ground state search
 state = InfinitePEPS(2, D)
-<<<<<<< HEAD
 ctm = leading_boundary(CTMRGEnv(state, ComplexSpace(chi)), state, ctm_alg)
-result = fixedpoint(state, Heisenberg_hamiltonian, opt_alg, ctm)
-=======
-ctm = leading_boundary(CTMRGEnv(state; Venv=ComplexSpace(chi)), state, ctm_alg)
 result = fixedpoint(state, H, opt_alg, ctm)
->>>>>>> 5cd0304a
 
 @show result.E # -0.6625...
 ```
