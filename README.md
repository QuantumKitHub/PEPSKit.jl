<picture>
    <source media="(prefers-color-scheme: dark)" srcset="https://github.com/QuantumKitHub/PEPSKit.jl/blob/master/docs/src/assets/logo-dark.svg">
    <img alt="PEPSKit.jl logo" src="https://github.com/QuantumKitHub/PEPSKit.jl/blob/master/docs/src/assets/logo.svg" width="150">
</picture>

# PEPSKit.jl

[![docs][docs-dev-img]][docs-dev-url] ![CI][ci-url] [![codecov][codecov-img]][codecov-url] [![DOI][doi-img]][doi-url]

[docs-dev-img]: https://img.shields.io/badge/docs-dev-blue.svg
[docs-dev-url]: https://QuantumKitHub.github.io/PEPSKit.jl/dev/

[codecov-img]: https://codecov.io/gh/QuantumKitHub/PEPSKit.jl/graph/badge.svg?token=1OBDY03SUP
[codecov-url]: https://codecov.io/gh/QuantumKitHub/PEPSKit.jl

[ci-url]: https://github.com/QuantumKitHub/PEPSKit.jl/workflows/CI/badge.svg

[doi-url]: https://doi.org/10.5281/zenodo.13938736
[doi-img]: https://zenodo.org/badge/DOI/10.5281/zenodo.13938737.svg

**Tools for working with projected entangled-pair states**

It contracts, it optimizes, it may break.

## Installation

The package can be installed through the Julia general registry, via the package manager:

```julia-repl
pkg> add PEPSKit
```

## Key features

- Construction and manipulation of infinite projected entangled-pair states (PEPS)
- Contraction of infinite PEPS using the corner transfer matrix renormalization group (CTMRG) and variational uniform matrix product states (VUMPS)
- Native support for symmetric tensors through [TensorKit](https://github.com/Jutho/TensorKit.jl), including fermionic tensors
- PEPS optimization using automatic differentiation (AD) provided through [Zygote](https://fluxml.ai/Zygote.jl/stable/)
- Imaginary time evolution algorithms
- Support for PEPS with generic unit cells
- Support for classical 2D partition functions and projected entangled-pair operators (PEPOs)
- Easy to implement custom states, operators and algorithms

## Quickstart

After following the installation process, it should now be possible to load the packages and start simulating.
For example, in order to obtain the ground state of the 2D Heisenberg model, we can use the following code:

```julia
using TensorKit, PEPSKit

# construct the Hamiltonian
H = heisenberg_XYZ(InfiniteSquare(); Jx=-1, Jy=1, Jz=-1) # sublattice rotation to obtain single-site unit cell

<<<<<<< HEAD
# configure the parameters
D = 2
χ = 20
ctmrg_tol = 1e-10
grad_tol = 1e-4

# initialize a PEPS and CTMRG environment
peps₀ = InfinitePEPS(2, D)
env₀, = leading_boundary(CTMRGEnv(peps₀, ComplexSpace(χ)), peps₀; tol=ctmrg_tol)

# ground state search
peps, env, E, = fixedpoint(H, peps₀, env₀; tol=grad_tol, boundary_alg=(; tol=ctmrg_tol))
=======
# choose the bond dimensions
D = 2
chi = 20

# configure the algorithm parameters
boundary_alg = (;
    alg=:simultaneous, tol=1e-10, verbosity=2, trscheme=(; alg=:truncdim, η=chi)
)
optimizer_alg = (; alg=:lbfgs, tol=1e-4, verbosity=3)
gradient_alg = (; alg=:linsolver)
reuse_env = true

# and find the ground state
state = InfinitePEPS(2, D)
env0, = leading_boundary(CTMRGEnv(state, ComplexSpace(chi)), state; boundary_alg...)
peps, env, E, = fixedpoint(
    H, state, env0; boundary_alg, optimizer_alg, gradient_alg, reuse_env
)
>>>>>>> faaab322

@show E # -0.6625...
```<|MERGE_RESOLUTION|>--- conflicted
+++ resolved
@@ -50,9 +50,8 @@
 using TensorKit, PEPSKit
 
 # construct the Hamiltonian
-H = heisenberg_XYZ(InfiniteSquare(); Jx=-1, Jy=1, Jz=-1) # sublattice rotation to obtain single-site unit cell
+H = heisenberg_XYZ(InfiniteSquare())
 
-<<<<<<< HEAD
 # configure the parameters
 D = 2
 χ = 20
@@ -65,26 +64,6 @@
 
 # ground state search
 peps, env, E, = fixedpoint(H, peps₀, env₀; tol=grad_tol, boundary_alg=(; tol=ctmrg_tol))
-=======
-# choose the bond dimensions
-D = 2
-chi = 20
-
-# configure the algorithm parameters
-boundary_alg = (;
-    alg=:simultaneous, tol=1e-10, verbosity=2, trscheme=(; alg=:truncdim, η=chi)
-)
-optimizer_alg = (; alg=:lbfgs, tol=1e-4, verbosity=3)
-gradient_alg = (; alg=:linsolver)
-reuse_env = true
-
-# and find the ground state
-state = InfinitePEPS(2, D)
-env0, = leading_boundary(CTMRGEnv(state, ComplexSpace(chi)), state; boundary_alg...)
-peps, env, E, = fixedpoint(
-    H, state, env0; boundary_alg, optimizer_alg, gradient_alg, reuse_env
-)
->>>>>>> faaab322
 
 @show E # -0.6625...
 ```