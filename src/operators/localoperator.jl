--- conflicted
+++ resolved
@@ -137,43 +137,12 @@
 # Rotation
 # ----------------------
 
-<<<<<<< HEAD
-=======
-"""
-    mirror_antidiag(site::CartesianIndex{2}, (Nrow, Ncol)::NTuple{2,Int})
-
-Get the position of `site` after reflection about
-the anti-diagonal line of a unit cell of size `(Nrow, Ncol)`.
-"""
-function mirror_antidiag(site::CartesianIndex{2}, (Nrow, Ncol)::NTuple{2, Int})
-    r, c = site[1], site[2]
-    return CartesianIndex(Ncol - c + 1, Nrow - r + 1)
-end
-
->>>>>>> 0ff55b65
 # rotation of a lattice site
 # TODO: type piracy
 Base.rotl90(site::CartesianIndex{2}) = CartesianIndex(2 - site[2], site[1])
 Base.rotr90(site::CartesianIndex{2}) = CartesianIndex(site[2], 2 - site[1])
 Base.rot180(site::CartesianIndex{2}) = CartesianIndex(2 - site[1], 2 - site[2])
 
-<<<<<<< HEAD
-=======
-"""
-    mirror_antidiag(H::LocalOperator)
-
-Mirror a `LocalOperator` across the anti-diagonal axis of its lattice.
-"""
-function mirror_antidiag(H::LocalOperator)
-    lattice2 = mirror_antidiag(physicalspace(H))
-    terms2 = (
-        (Tuple(mirror_antidiag(site, size(H.lattice)) for site in sites) => op) for
-            (sites, op) in H.terms
-    )
-    return LocalOperator(lattice2, terms2...)
-end
-
->>>>>>> 0ff55b65
 function Base.rotr90(H::LocalOperator)
     lattice2 = rotr90(H.lattice)
     terms2 = ((Tuple(rotr90(site) for site in sites) => op) for (sites, op) in H.terms)
