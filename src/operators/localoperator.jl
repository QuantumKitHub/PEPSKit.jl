# Hamiltonian consisting of local terms
# -------------------------------------
"""
    struct LocalOperator{T<:Tuple,S}

A sum of local operators acting on a lattice. The lattice is stored as a matrix of vector spaces,
and the terms are stored as a tuple of pairs of indices and operators.

# Fields

- `lattice::Matrix{S}`: The lattice on which the operator acts.
- `terms::T`: The terms of the operator, stored as a tuple of pairs of indices and operators.

# Constructors

    LocalOperator(lattice::Matrix{S}, terms::Pair...)
    LocalOperator{T,S}(lattice::Matrix{S}, terms::T) where {T,S}

# Examples

```julia
lattice = fill(ℂ^2, 1, 1) # single-site unitcell
O1 = LocalOperator(lattice, ((1, 1),) => σx, ((1, 1), (1, 2)) => σx ⊗ σx, ((1, 1), (2, 1)) => σx ⊗ σx)
```
"""
struct LocalOperator{T<:Tuple,S}
    lattice::Matrix{S}
    terms::T
    function LocalOperator{T,S}(lattice::Matrix{S}, terms::T) where {T,S}
        plattice = PeriodicArray(lattice)
        # Check if the indices of the operator are valid with themselves and the lattice
        for (inds, operator) in terms
            @assert operator isa AbstractTensorMap
            @assert eltype(inds) <: CartesianIndex
            @assert numout(operator) == numin(operator) == length(inds)
            @assert spacetype(operator) == S

            for i in 1:length(inds)
                @assert space(operator, i) == plattice[inds[i]]
            end
        end
        return new{T,S}(lattice, terms)
    end
end
function LocalOperator(
    lattice::Matrix,
    terms::Pair...;
    atol=maximum(x -> eps(real(scalartype(x[2])))^(3 / 4), terms),
)
    allinds = getindex.(terms, 1)
    alloperators = getindex.(terms, 2)

    relevant_terms = []
    for inds in unique(allinds)
        operator = sum(alloperators[findall(==(inds), allinds)])
        cinds = if !(eltype(inds) <: CartesianIndex) # force indices to be CartesianIndices
            map(CartesianIndex, inds)
        else
            inds
        end
        norm(operator) > atol && push!(relevant_terms, cinds => operator)
    end

    terms_tuple = Tuple(relevant_terms)
    return LocalOperator{typeof(terms_tuple),eltype(lattice)}(lattice, terms_tuple)
end

"""
    checklattice(Bool, args...)
    checklattice(args...)

Helper function for checking lattice compatibility. The first version returns a boolean,
while the second version throws an error if the lattices do not match.
"""
function checklattice(args...)
    return checklattice(Bool, args...) || throw(ArgumentError("Lattice mismatch."))
end
function checklattice(::Type{Bool}, H1::LocalOperator, H2::LocalOperator)
    return H1.lattice == H2.lattice
end
function checklattice(::Type{Bool}, peps::InfinitePEPS, O::LocalOperator)
    return size(peps) == size(O.lattice)
end
function checklattice(::Type{Bool}, H::LocalOperator, peps::InfinitePEPS)
    return checklattice(Bool, peps, H)
end
@non_differentiable checklattice(args...)

function Base.repeat(O::LocalOperator, m::Int, n::Int)
    lattice = repeat(O.lattice, m, n)
    terms = []
    for (inds, operator) in O.terms, i in 1:m, j in 1:n
        offset = CartesianIndex((i - 1) * size(O.lattice, 1), (j - 1) * size(O.lattice, 2))
        push!(terms, (inds .+ Ref(offset)) => operator)
    end
    return LocalOperator(lattice, terms...)
end

# Real and imaginary part
# -----------------------
function Base.real(O::LocalOperator)
<<<<<<< HEAD
    return LocalOperator(O.lattice, Tuple(ind => real(op) for (ind, op) in O.terms)...)
end
function Base.imag(O::LocalOperator)
    return LocalOperator(O.lattice, Tuple(ind => imag(op) for (ind, op) in O.terms)...)
=======
    return LocalOperator(O.lattice, (ind => real(op) for (ind, op) in O.terms)...)
end
function Base.imag(O::LocalOperator)
    return LocalOperator(O.lattice, (ind => imag(op) for (ind, op) in O.terms)...)
>>>>>>> 0ab6e4af
end

# Linear Algebra
# --------------
function Base.:*(α::Number, O::LocalOperator)
    scaled_terms = map(((inds, operator),) -> (inds => α * operator), O.terms)
    return LocalOperator{typeof(scaled_terms),eltype(O.lattice)}(O.lattice, scaled_terms)
end
Base.:*(O::LocalOperator, α::Number) = α * O

Base.:/(O::LocalOperator, α::Number) = O * inv(α)
Base.:\(α::Number, O::LocalOperator) = inv(α) * O

function Base.:+(O1::LocalOperator, O2::LocalOperator)
    checklattice(O1, O2)
    return LocalOperator(O1.lattice, O1.terms..., O2.terms...)
end

Base.:-(O::LocalOperator) = -1 * O
Base.:-(O1::LocalOperator, O2::LocalOperator) = O1 + (-O2)

# Rotation and mirroring
# ----------------------

"""
    _mirror_antidiag_site(
        site::S, (Nrow, Ncol)::NTuple{2,Int}
    ) where {S<:Union{CartesianIndex{2},NTuple{2,Int}}}

Get the position of `site` after reflection about the anti-diagonal line.
"""
function _mirror_antidiag_site(
    site::S, (Nrow, Ncol)::NTuple{2,Int}
) where {S<:Union{CartesianIndex{2},NTuple{2,Int}}}
    r, c = site[1], site[2]
    return CartesianIndex(1 - c + Ncol, 1 - r + Nrow)
end

"""
    _rotr90_site(
        site::S, (Nrow, Ncol)::NTuple{2,Int}
    ) where {S<:Union{CartesianIndex{2},NTuple{2,Int}}}

Get the position of `site` after clockwise (right) rotation by 90 degrees.
"""
function _rotr90_site(
    site::S, (Nrow, Ncol)::NTuple{2,Int}
) where {S<:Union{CartesianIndex{2},NTuple{2,Int}}}
    r, c = site[1], site[2]
    return CartesianIndex(c, 1 + Nrow - r)
end

"""
    _rotl90_site(
        site::S, (Nrow, Ncol)::NTuple{2,Int}
    ) where {S<:Union{CartesianIndex{2},NTuple{2,Int}}}

Get the position of `site` after counter-clockwise (left) rotation by 90 degrees.
"""
function _rotl90_site(
    site::S, (Nrow, Ncol)::NTuple{2,Int}
) where {S<:Union{CartesianIndex{2},NTuple{2,Int}}}
    r, c = site[1], site[2]
    return CartesianIndex(1 + Ncol - c, r)
end

"""
    _rot180_site(
        site::S, (Nrow, Ncol)::NTuple{2,Int}
    ) where {S<:Union{CartesianIndex{2},NTuple{2,Int}}}

Get the position of `site` after rotation by 180 degrees.
"""
function _rot180_site(
    site::S, (Nrow, Ncol)::NTuple{2,Int}
) where {S<:Union{CartesianIndex{2},NTuple{2,Int}}}
    r, c = site[1], site[2]
    return CartesianIndex(1 + Nrow - r, 1 + Ncol - c)
end

"""
    mirror_antidiag(H::LocalOperator)

Mirror a `LocalOperator` across the anti-diagonal axis of its lattice.
"""
function mirror_antidiag(H::LocalOperator)
    lattice2 = mirror_antidiag(H.lattice)
    terms2 = (
        (Tuple(_mirror_antidiag_site(site, size(H.lattice)) for site in sites) => op) for
        (sites, op) in H.terms
    )
    return LocalOperator(lattice2, terms2...)
end

function Base.rotr90(H::LocalOperator)
    lattice2 = rotr90(H.lattice)
    terms2 = (
        (Tuple(_rotr90_site(site, size(H.lattice)) for site in sites) => op) for
        (sites, op) in H.terms
    )
    return LocalOperator(lattice2, terms2...)
end

function Base.rotl90(H::LocalOperator)
    lattice2 = rotl90(H.lattice)
    terms2 = (
        (Tuple(_rotl90_site(site, size(H.lattice)) for site in sites) => op) for
        (sites, op) in H.terms
    )
    return LocalOperator(lattice2, terms2...)
end

function Base.rot180(H::LocalOperator)
    lattice2 = rot180(H.lattice)
    terms2 = (
        (Tuple(_rot180_site(site, size(H.lattice)) for site in sites) => op) for
        (sites, op) in H.terms
    )
    return LocalOperator(lattice2, terms2...)
end

# Charge shifting
# ---------------

TensorKit.sectortype(O::LocalOperator) = sectortype(typeof(O))
TensorKit.sectortype(::Type{<:LocalOperator{T,S}}) where {T,S} = sectortype(S)

@generated function _fuse_isomorphisms(
    op::AbstractTensorMap{<:Any,S,N,N}, fs::Vector{<:AbstractTensorMap{<:Any,S,1,2}}
) where {S,N}
    op_out_e = tensorexpr(:op_out, -(1:N), -((1:N) .+ N))
    op_e = tensorexpr(:op, 1:3:(3 * N), 2:3:(3 * N))
    f_es = map(1:N) do i
        j = 3 * (i - 1) + 1
        return tensorexpr(:(fs[$i]), -i, (j, j + 2))
    end
    f_dag_es = map(1:N) do i
        j = 3 * (i - 1) + 1
        return tensorexpr(:(fs[$i]), -(N + i), (j + 1, j + 2))
    end
    multiplication_ex = Expr(
        :call, :*, op_e, f_es..., map(x -> Expr(:call, :conj, x), f_dag_es)...
    )
    return macroexpand(@__MODULE__, :(return @tensor $op_out_e := $multiplication_ex))
end

"""
Fuse identities on auxiliary physical spaces into a given operator.
"""
function _fuse_ids(op::AbstractTensorMap{T,S,N,N}, Ps::NTuple{N,S}) where {T,S,N}
    # make isomorphisms
    fs = map(1:N) do i
        return isomorphism(fuse(space(op, i), Ps[i]), space(op, i) ⊗ Ps[i])
    end
    # and fuse them into the operator
    return _fuse_isomorphisms(op, fs)
end

"""
    MPSKit.add_physical_charge(H::LocalOperator, charges::AbstractMatrix{<:Sector}) where {S}

Change the spaces of a `LocalOperator` by fusing in an auxiliary charge on every site,
according to a given matrix of 'auxiliary' physical charges.
"""
function MPSKit.add_physical_charge(H::LocalOperator, charges::AbstractMatrix{<:Sector})
    size(H.lattice) == size(charges) ||
        throw(ArgumentError("Incompatible lattice and auxiliary charge sizes"))
    sectortype(H) === eltype(charges) ||
        throw(SectorMismatch("Incompatible lattice and auxiliary charge sizes"))

    # make indexing periodic, for convenience
    Paux = PeriodicArray(map(c -> Vect[typeof(c)](c => 1), charges))

    # new physical spaces
    Pspaces = map(fuse, H.lattice, Paux)

    new_terms = map(H.terms) do (sites, op)
        Paux_slice = map(Base.Fix1(getindex, Paux), sites)
        return sites => _fuse_ids(op, Paux_slice)
    end
    H´ = LocalOperator(Pspaces, new_terms...)

    return H´
end<|MERGE_RESOLUTION|>--- conflicted
+++ resolved
@@ -99,17 +99,10 @@
 # Real and imaginary part
 # -----------------------
 function Base.real(O::LocalOperator)
-<<<<<<< HEAD
-    return LocalOperator(O.lattice, Tuple(ind => real(op) for (ind, op) in O.terms)...)
-end
-function Base.imag(O::LocalOperator)
-    return LocalOperator(O.lattice, Tuple(ind => imag(op) for (ind, op) in O.terms)...)
-=======
     return LocalOperator(O.lattice, (ind => real(op) for (ind, op) in O.terms)...)
 end
 function Base.imag(O::LocalOperator)
     return LocalOperator(O.lattice, (ind => imag(op) for (ind, op) in O.terms)...)
->>>>>>> 0ab6e4af
 end
 
 # Linear Algebra
