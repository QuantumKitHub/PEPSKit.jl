abstract type AbstractInteraction end

"""
    struct OnSite <: AbstractInteraction

Trivial interaction representing terms that act on one isolated site.
"""
struct OnSite <: AbstractInteraction end

"""
    struct NearestNeighbor <: AbstractInteraction

Interaction representing nearest neighbor terms that act on two adjacent sites.
"""
struct NearestNeighbor <: AbstractInteraction end

"""
    struct NLocalOperator{I<:AbstractInteraction}
    
Operator in form of a `AbstractTensorMap` which is parametrized by an interaction type.
Mostly, this is used to define Hamiltonian terms and observables.
"""
struct NLocalOperator{I<:AbstractInteraction}
    op::AbstractTensorMap
end

"""
    struct NLocalOperator{I<:AbstractInteraction}
    
Operator in form of a `AbstractTensorMap` which is parametrized by an interaction type.
Mostly, this is used to define Hamiltonian terms and observables.
"""
struct AnisotropicNNOperator
    h0::NLocalOperator{OnSite}
    hx::NLocalOperator{NearestNeighbor}
    hy::NLocalOperator{NearestNeighbor}
end

@doc """
    operator_env(peps::InfinitePEPS, env::CTMRGEnv, ::AbstractInteraction)

Contract a PEPS and a CTMRG environment to form an operator environment.
The open bonds correspond to the indices of an operator with the specified
`AbstractInteraction` type.
"""
operator_env

function operator_env(peps::InfinitePEPS, env::CTMRGEnv, ::OnSite)
    return map(Iterators.product(axes(env.corners, 2), axes(env.corners, 3))) do (r, c)
        @tensor opt = true ρ[-1; -2] :=
            env.corners[NORTHWEST, r, c][1; 2] *
            env.edges[NORTH, r, c][2 3 4; 5] *
            env.corners[NORTHEAST, r, c][5; 6] *
            env.edges[EAST, r, c][6 7 8; 9] *
            env.corners[SOUTHEAST, r, c][9; 10] *
            env.edges[SOUTH, r, c][10 11 12; 13] *
            env.corners[SOUTHWEST, r, c][13; 14] *
            env.edges[WEST, r, c][14 15 16; 1] *
            peps[r, c][-1; 3 7 11 15] *
            conj(peps[r, c][-2; 4 8 12 16])
    end
end

function operator_env(peps::InfinitePEPS, env::CTMRGEnv, ::NearestNeighbor)
    return map(Iterators.product(axes(env.corners, 2), axes(env.corners, 3))) do (r, c)
        cnext = _next(c, size(peps, 2))
        @tensor opt = true ρ[-12 -18; -11 -20] :=
            env.corners[NORTHWEST, r, c][1; 3] *
            env.edges[NORTH, r, c][3 5 8; 13] *
            env.edges[NORTH, r, cnext][13 16 22; 23] *
            env.corners[NORTHEAST, r, cnext][23; 24] *
            env.edges[EAST, r, cnext][24 25 26; 27] *
            env.corners[SOUTHEAST, r, cnext][27; 28] *
            env.edges[SOUTH, r, cnext][28 17 21; 14] *
            env.edges[SOUTH, r, c][14 6 10; 4] *
            env.corners[SOUTHWEST, r, c][4; 2] *
            env.edges[WEST, r, c][2 7 9; 1] *
            peps[r, c][-12; 5 15 6 7] *
            conj(peps[r, c][-11; 8 19 10 9]) *
            peps[r, cnext][-18; 16 25 17 15] *
            conj(peps[r, cnext][-20; 22 26 21 19])
    end
end

@doc """
    MPSKit.expectation_value(peps::InfinitePEPS, env, O::NLocalOperator)

Evaluate the expectation value of any `NLocalOperator` on each unit-cell entry
of `peps` and `env`.
""" MPSKit.expectation_value(::InfinitePEPS, ::Any, ::NLocalOperator)

# Optimal contraction order is obtained by manually trying out some space sizes and using costcheck = warn
# in principle, we would like to use opt = true, but this does not give optimal results without also supplying costs
# However, due to a bug in tensoroperations this is currently not possible with integer labels.
# Thus, this is a workaround until the bug is fixed. (otherwise we'd need to rewrite all the labels to symbols...)

# 1-site operator expectation values on unit cell
function MPSKit.expectation_value(
    peps::InfinitePEPS, env::CTMRGEnv, O::NLocalOperator{OnSite}
)
    return map(Iterators.product(axes(env.corners, 2), axes(env.corners, 3))) do (r, c)
        o = @tensor order = (6, 2, 5, 10, 14, 13, 11, 15, 7, 9, 1, 3, 4, 8, 12, 16, 18, 17) begin
            env.corners[NORTHWEST, r, c][1; 2] *
            env.edges[NORTH, r, c][2 3 4; 5] *
            env.corners[NORTHEAST, r, c][5; 6] *
            env.edges[EAST, r, c][6 7 8; 9] *
            env.corners[SOUTHEAST, r, c][9; 10] *
            env.edges[SOUTH, r, c][10 11 12; 13] *
            env.corners[SOUTHWEST, r, c][13; 14] *
            env.edges[WEST, r, c][14 15 16; 1] *
            peps[r, c][17; 3 7 11 15] *
            conj(peps[r, c][18; 4 8 12 16]) *
            O.op[18; 17]
        end
        n = @tensor order = (9, 13, 10, 5, 1, 2, 4, 16, 6, 8, 14, 12, 17, 3, 7, 11, 15) begin
            env.corners[NORTHWEST, r, c][1; 2] *
            env.edges[NORTH, r, c][2 3 4; 5] *
            env.corners[NORTHEAST, r, c][5; 6] *
            env.edges[EAST, r, c][6 7 8; 9] *
            env.corners[SOUTHEAST, r, c][9; 10] *
            env.edges[SOUTH, r, c][10 11 12; 13] *
            env.corners[SOUTHWEST, r, c][13; 14] *
            env.edges[WEST, r, c][14 15 16; 1] *
            peps[r, c][17; 3 7 11 15] *
            conj(peps[r, c][17; 4 8 12 16])
        end
        o / n
    end
end

<<<<<<< HEAD
function MPSKit.expectation_value(peps::InfinitePEPS, env, O::NLocalOperator{NearestNeighbor})
    return map(operator_env(peps, env, NearestNeighbor())) do ρ
        o = @tensor ρ[1 2; 3 4] * O.op[1 2; 3 4]
        n = @tensor ρ[1 2; 1 2]
=======
#! format: off
function MPSKit.expectation_value(
    peps::InfinitePEPS, env, O::NLocalOperator{NearestNeighbor}
)
    return map(Iterators.product(axes(env.corners, 2), axes(env.corners, 3))) do (r, c)
        cnext = _next(c, size(peps, 2))
        o = @tensor order = (
            28, 24, 23, 16, 25, 22, 26, 27, 17, 21, 4, 1, 3, 5, 7, 8, 9, 2, 6, 10, 14, 19,
            15, 13, 31, 32, 29, 30,
        ) begin # physical spaces
            env.corners[NORTHWEST, r, c][1; 3] *
            env.edges[NORTH, r, c][3 5 8; 13] *
            env.edges[NORTH, r, cnext][13 16 22; 23] *
            env.corners[NORTHEAST, r, cnext][23; 24] *
            env.edges[EAST, r, cnext][24 25 26; 27] *
            env.corners[SOUTHEAST, r, cnext][27; 28] *
            env.edges[SOUTH, r, cnext][28 17 21; 14] *
            env.edges[SOUTH, r, c][14 6 10; 4] *
            env.corners[SOUTHWEST, r, c][4; 2] *
            env.edges[WEST, r, c][2 7 9; 1] *
            peps[r, c][29; 5 15 6 7] *
            conj(peps[r, c][31; 8 19 10 9]) *
            peps[r, cnext][30; 16 25 17 15] *
            conj(peps[r, cnext][32; 22 26 21 19]) *
            O.op[31 32; 29 30]
        end

        n = @tensor order = (
            2, 3, 1, 5, 7, 28, 24, 23, 16, 25, 30, 22, 26, 27, 17, 21, 14, 15, 6, 4, 13, 29,
            8, 19, 10, 9,
        ) begin
            env.corners[NORTHWEST, r, c][1; 3] *
            env.edges[NORTH, r, c][3 5 8; 13] *
            env.edges[NORTH, r, cnext][13 16 22; 23] *
            env.corners[NORTHEAST, r, cnext][23; 24] *
            env.edges[EAST, r, cnext][24 25 26; 27] *
            env.corners[SOUTHEAST, r, cnext][27; 28] *
            env.edges[SOUTH, r, cnext][28 17 21; 14] *
            env.edges[SOUTH, r, c][14 6 10; 4] *
            env.corners[SOUTHWEST, r, c][4; 2] *
            env.edges[WEST, r, c][2 7 9; 1] *
            peps[r, c][29; 5 15 6 7] *
            conj(peps[r, c][29; 8 19 10 9]) *
            peps[r, cnext][30; 16 25 17 15] *
            conj(peps[r, cnext][30; 22 26 21 19])
        end
>>>>>>> 996893a7
        o / n
    end
end
#! format: on

"""
    costfun(peps::InfinitePEPS, env, op::NLocalOperator{NearestNeighbor})
    
Compute the expectation value of a nearest-neighbor operator.
This is used to evaluate and differentiate the energy in ground-state PEPS optimizations.
"""
function costfun(peps::InfinitePEPS, env, op::NLocalOperator{NearestNeighbor})
    oh = sum(expectation_value(peps, env, op))
    ov = sum(expectation_value(rotl90(peps), rotl90(env), op))
    return real(oh + ov)
end

"""
    costfun(peps::InfinitePEPS, env, op::AnisotropicNNOperator)
    
Compute the expectation value of an on-site and an anisotropic nearest-neighbor operator.
This is used to evaluate and differentiate the energy in ground-state PEPS optimizations.
"""
function costfun(peps::InfinitePEPS, env, op::AnisotropicNNOperator)
    oos = expectation_value(peps, env, op.h0)[1]
    oh = sum(expectation_value(peps, env, op.hx))
    ov = sum(expectation_value(rotr90(peps), rotate_north(env, WEST), op.hy))
    #ov = sum(expectation_value(rotl90(peps), rotl90(env), op.hy))
    return real(oos + oh + ov)
end<|MERGE_RESOLUTION|>--- conflicted
+++ resolved
@@ -128,12 +128,6 @@
     end
 end
 
-<<<<<<< HEAD
-function MPSKit.expectation_value(peps::InfinitePEPS, env, O::NLocalOperator{NearestNeighbor})
-    return map(operator_env(peps, env, NearestNeighbor())) do ρ
-        o = @tensor ρ[1 2; 3 4] * O.op[1 2; 3 4]
-        n = @tensor ρ[1 2; 1 2]
-=======
 #! format: off
 function MPSKit.expectation_value(
     peps::InfinitePEPS, env, O::NLocalOperator{NearestNeighbor}
@@ -180,7 +174,6 @@
             peps[r, cnext][30; 16 25 17 15] *
             conj(peps[r, cnext][30; 22 26 21 19])
         end
->>>>>>> 996893a7
         o / n
     end
 end
