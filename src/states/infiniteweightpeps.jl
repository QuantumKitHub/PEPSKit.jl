
"""
    const PEPSWeight

Default type for PEPS bond weights with 2 virtual indices, conventionally ordered as: ``wt : WS ← EN``. 
`WS`, `EN` denote the west/south, east/north spaces for x/y-weights on the square lattice, respectively.
"""
const PEPSWeight{T,S} = AbstractTensorMap{T,S,1,1}

"""
    struct SUWeight{E<:PEPSWeight}

<<<<<<< HEAD
Schmidt weights on nearest neighbor bonds of an `InfiniteWeightPEPS`.
=======
Schmidt bond weights used in simple/cluster update. Weight elements are always real.

## Fields

$(TYPEDFIELDS)

## Constructors

    SUWeight(wts_mats::AbstractMatrix{E}...) where {E<:PEPSWeight}
>>>>>>> 72547471
"""
struct SUWeight{E<:PEPSWeight}
    data::Array{E,3}

    function SUWeight(data::Array{E,3}) where {E<:PEPSWeight}
        eltype(data[1]) <: Real || error("Weight elements must be real numbers.")
        for wt in data
            isa(wt, DiagonalTensorMap) ||
                error("Each weight matrix should be a DiagonalTensorMap")
            domain(wt, 1) == codomain(wt, 1) ||
                error("Domain and codomain of each weight matrix must be the same.")
            !isdual(codomain(wt, 1)) ||
                error("Domain and codomain of each weight matrix cannot be a dual space.")
            all(wt.data .>= 0) || error("Weight elements must be non-negative.")
        end
        return new{E}(data)
    end
end

function SUWeight(wts_mats::AbstractMatrix{E}...) where {E<:PEPSWeight}
    n_mat = length(wts_mats)
    Nr, Nc = size(wts_mats[1])
    @assert all((Nr, Nc) == size(wts_mat) for wts_mat in wts_mats)
    weights = collect(
        wts_mats[d][r, c] for (d, r, c) in Iterators.product(1:n_mat, 1:Nr, 1:Nc)
    )
    return SUWeight(weights)
end

## Shape and size
Base.size(W::SUWeight) = size(W.data)
Base.size(W::SUWeight, i) = size(W.data, i)
Base.length(W::SUWeight) = length(W.data)
Base.eltype(W::SUWeight) = eltype(typeof(W))
Base.eltype(::Type{SUWeight{E}}) where {E} = E
VectorInterface.scalartype(::Type{T}) where {T<:SUWeight} = scalartype(eltype(T))

Base.getindex(W::SUWeight, args...) = Base.getindex(W.data, args...)
Base.setindex!(W::SUWeight, args...) = (Base.setindex!(W.data, args...); W)
Base.axes(W::SUWeight, args...) = axes(W.data, args...)
Base.iterate(W::SUWeight, args...) = iterate(W.data, args...)

## (Approximate) equality
function Base.:(==)(wts1::SUWeight, wts2::SUWeight)
    for (wt1, wt2) in zip(wts1, wts2)
        !(wt1 == wt2) && return false
    end
    return true
end
function Base.isapprox(wts1::SUWeight, wts2::SUWeight; kwargs...)
    for (wt1, wt2) in zip(wts1, wts2)
        !isapprox(wt1, wt2; kwargs...) && return false
    end
    return true
end

function compare_weights(wts1::SUWeight, wts2::SUWeight)
    @assert size(wts1) == size(wts2)
    return sum(_singular_value_distance, zip(wts1.data, wts2.data)) / length(wts1)
end

function Base.show(io::IO, ::MIME"text/plain", wts::SUWeight)
    println(io, typeof(wts))
    for idx in CartesianIndices(wts.data)
        println(io, Tuple(idx), ":")
        for (k, b) in blocks(wts.data[idx])
            println(io, k, " = ", diag(b))
        end
    end
    return nothing
end

"""
    struct InfiniteWeightPEPS{T<:PEPSTensor,E<:PEPSWeight}

Represents an infinite projected entangled-pair state on a 2D square lattice
<<<<<<< HEAD
consisting of vertex tensors and bond weights. 
The vertex tensor, x-weight and y-weight at row `i`, column `j` 
are defined as (the numbers show the axis order)
```
        2
        ↓
        yᵢⱼ
        ↓
        1
        2
        ↓
    5←-Tᵢⱼ←-3  1←-xᵢⱼ←-2
        ↓ ↘
        4   1
```
=======
consisting of vertex tensors and bond weights.

## Fields

$(TYPEDFIELDS)

## Constructors

    InfiniteWeightPEPS(vertices::Matrix{T}, weight_mats::Matrix{E}...) where {T<:PEPSTensor,E<:PEPSWeight}
    InfiniteWeightPEPS([f=randn, T=ComplexF64,] Pspaces::M, Nspaces::M, [Espaces::M]) where {M<:AbstractMatrix{<:Union{Int,ElementarySpace}}}
    InfiniteWeightPEPS([f=randn, T=ComplexF64,] Pspace::S, Nspace::S, Espace::S=Nspace; unitcell::Tuple{Int,Int}=(1, 1)) where {S<:ElementarySpace}
>>>>>>> 72547471
"""
struct InfiniteWeightPEPS{T<:PEPSTensor,E<:PEPSWeight}
    vertices::Matrix{T}
    weights::SUWeight{E}

    function InfiniteWeightPEPS(
        vertices::Matrix{T}, weights::SUWeight{E}
    ) where {T<:PEPSTensor,E<:PEPSWeight}
        @assert size(vertices) == size(weights)[2:end]
        Nr, Nc = size(vertices)
        # check space matching between vertex tensors and weight matrices
        for (r, c) in Iterators.product(1:Nr, 1:Nc)
            space(weights[2, r, c], 1)' == space(vertices[r, c], 2) || throw(
                SpaceMismatch("South space of bond weight y$((r, c)) does not match.")
            )
            space(weights[2, r, c], 2)' == space(vertices[_prev(r, Nr), c], 4) || throw(
                SpaceMismatch("North space of bond weight y$((r, c)) does not match.")
            )
            space(weights[1, r, c], 1)' == space(vertices[r, c], 3) ||
                throw(SpaceMismatch("West space of bond weight x$((r, c)) does not match."))
            space(weights[1, r, c], 2)' == space(vertices[r, _next(c, Nc)], 5) ||
                throw(SpaceMismatch("East space of bond weight x$((r, c)) does not match."))
        end
        return new{T,E}(vertices, weights)
    end
end

"""
    InfiniteWeightPEPS(vertices::Matrix{T}, weight_mats::Matrix{E}...) where {T<:PEPSTensor,E<:PEPSWeight}

Create an InfiniteWeightPEPS from matrices of vertex tensors,
and separate matrices of weights on each type of bond at all locations in the unit cell.
"""
function InfiniteWeightPEPS(
    vertices::Matrix{T}, weight_mats::Matrix{E}...
) where {T<:PEPSTensor,E<:PEPSWeight}
    return InfiniteWeightPEPS(vertices, SUWeight(weight_mats...))
end

"""
    InfiniteWeightPEPS([f=randn, T=ComplexF64,] Pspaces::M, Nspaces::M, [Espaces::M]) where {M<:AbstractMatrix{<:Union{Int,ElementarySpace}}}

Create an InfiniteWeightPEPS by specifying the physical, north virtual and east virtual spaces
of the PEPS vertex tensor at each site in the unit cell as a matrix.
Each individual space can be specified as either an `Int` or an `ElementarySpace`.
Bond weights are initialized as identity matrices of element type `Float64`. 
"""
function InfiniteWeightPEPS(
    Pspaces::M, Nspaces::M, Espaces::M
) where {M<:AbstractMatrix{<:Union{Int,ElementarySpace}}}
    return InfiniteWeightPEPS(randn, ComplexF64, Pspaces, Nspaces, Espaces)
end
function InfiniteWeightPEPS(
    f, T, Pspaces::M, Nspaces::M, Espaces::M=Nspaces
) where {M<:AbstractMatrix{<:Union{Int,ElementarySpace}}}
    @assert all(!isdual(Pspace) for Pspace in Pspaces)
    @assert all(!isdual(Nspace) for Nspace in Nspaces)
    @assert all(!isdual(Espace) for Espace in Espaces)
    vertices = InfinitePEPS(f, T, Pspaces, Nspaces, Espaces).A
    Nr, Nc = size(vertices)
    weights = map(Iterators.product(1:2, 1:Nr, 1:Nc)) do (d, r, c)
        V = (d == 1 ? Espaces[r, c] : Nspaces[r, c])
        DiagonalTensorMap(ones(reduceddim(V)), V)
    end
    return InfiniteWeightPEPS(vertices, SUWeight(weights))
end

"""
    InfiniteWeightPEPS([f=randn, T=ComplexF64,] Pspace::S, Nspace::S, Espace::S=Nspace; unitcell::Tuple{Int,Int}=(1, 1)) where {S<:ElementarySpace}

Create an InfiniteWeightPEPS by specifying its physical, north and east spaces (as `ElementarySpace`s) and unit cell size.
Use `T` to specify the element type of the vertex tensors. 
Bond weights are initialized as identity matrices of element type `Float64`. 
"""
function InfiniteWeightPEPS(Pspaces::S, Nspaces::S, Espaces::S) where {S<:ElementarySpace}
    return InfiniteWeightPEPS(randn, ComplexF64, Pspaces, Nspaces, Espaces)
end
function InfiniteWeightPEPS(
    f, T, Pspace::S, Nspace::S, Espace::S=Nspace; unitcell::Tuple{Int,Int}=(1, 1)
) where {S<:ElementarySpace}
    return InfiniteWeightPEPS(
        f, T, fill(Pspace, unitcell), fill(Nspace, unitcell), fill(Espace, unitcell)
    )
end

function Base.size(peps::InfiniteWeightPEPS)
    return size(peps.vertices)
end

function _absorb_weights(
    t::PEPSTensor,
    weights::SUWeight,
    row::Int,
    col::Int,
    axs::NTuple{N,Int},
    sqrtwts::NTuple{N,Bool},
    invwt::Bool,
) where {N}
    Nr, Nc = size(weights)[2:end]
    @assert 1 <= row <= Nr && 1 <= col <= Nc
    @assert 1 <= N <= 4
    tensors = Vector{AbstractTensorMap}()
    indices = Vector{Vector{Int}}()
    indices_t = collect(-1:-1:-5)
    for (ax, sqrtwt) in zip(axs, sqrtwts)
        @assert 1 <= ax <= 4
        axp1 = ax + 1
        indices_t[axp1] *= -1
        wt = if ax == NORTH
            weights[2, row, col]
        elseif ax == EAST
            weights[1, row, col]
        elseif ax == SOUTH
            weights[2, _next(row, Nr), col]
        else # WEST
            weights[1, row, _prev(col, Nc)]
        end
        # TODO: remove the dual constraint
        @assert !isdual(space(wt, 1)) && isdual(space(wt, 2))
        if (!sqrtwt && !invwt)
            push!(tensors, wt)
        else
            pow = (sqrtwt ? 1 / 2 : 1) * (invwt ? -1 : 1)
            push!(tensors, sdiag_pow(wt, pow))
        end
        push!(indices, (ax in (NORTH, EAST) ? [axp1, -axp1] : [-axp1, axp1]))
    end
    push!(tensors, t)
    push!(indices, indices_t)
    t2 = permute(ncon(tensors, indices), ((1,), Tuple(2:5)))
    return t2
end

"""
    absorb_weight(t::PEPSTensor, row::Int, col::Int, ax::Int, weights::SUWeight; sqrtwt::Bool=false, invwt::Bool=false)

Absorb or remove environment weight on an axis of vertex tensor `t`  known to be located at
position (`row`, `col`) in the unit cell. Weights around the tensor at `(row, col)` are
```
                    ↓
                [2,r,c]
                    ↓
    ← [1,r,c-1] ← T[r,c] ← [1,r,c] ←
                    ↓
                [1,r+1,c]
                    ↓
```

## Arguments

- `t::T` : The vertex tensor to which the weight will be absorbed. The first axis of `t` should be the physical axis. 
- `row::Int` : The row index specifying the position in the tensor network.
- `col::Int` : The column index specifying the position in the tensor network.
- `ax::Int` : The axis into which the weight is absorbed, taking values from 1 to 4, standing for north, east, south, west respectively.
- `weights::SUWeight` : The weight object to absorb into the tensor.

## Keyword arguments 

- `sqrtwt::Bool=false` : If `true`, the square root of the weight is absorbed.
- `invwt::Bool=false` : If `true`, the inverse of the weight is absorbed.

## Examples

```julia
# Absorb the weight into the north axis of tensor at position (2, 3)
absorb_weight(t, 2, 3, 1, weights)

# Absorb the square root of the weight into the south axis
absorb_weight(t, 2, 3, 3, weights; sqrtwt=true)

# Absorb the inverse of (i.e. remove) the weight into the east axis
absorb_weight(t, 2, 3, 2, weights; invwt=true)
```
"""
function absorb_weight(
    t::PEPSTensor,
    row::Int,
    col::Int,
    ax::Int,
    weights::SUWeight;
    sqrtwt::Bool=false,
    invwt::Bool=false,
)
    return _absorb_weights(t, weights, row, col, (ax,), (sqrtwt,), invwt)
end

"""
    InfinitePEPS(peps::InfiniteWeightPEPS)

Create `InfinitePEPS` from `InfiniteWeightPEPS` by absorbing bond weights into vertex tensors.
"""
function InfinitePEPS(peps::InfiniteWeightPEPS)
    Nr, Nc = size(peps)
    axs = Tuple(1:4)
    _alltrue = ntuple(Returns(true), 4)
    return InfinitePEPS(
        collect(
            _absorb_weights(peps.vertices[r, c], peps.weights, r, c, axs, _alltrue, false)
            for r in 1:Nr, c in 1:Nc
        ),
    )
end

"""
    InfiniteWeightPEPS(peps::InfinitePEPS)

Create `InfiniteWeightPEPS` from `InfinitePEPS` by initializing the bond weights as identity matrices of element type `Float64`.
"""
function InfiniteWeightPEPS(peps::InfinitePEPS)
    Nr, Nc = size(peps)
    weights = map(Iterators.product(1:2, 1:Nr, 1:Nc)) do (d, r, c)
        V = (d == 1 ? domain(peps[r, c])[2] : domain(peps[r, c])[1])
        @assert !isdual(V)
        DiagonalTensorMap(ones(reduceddim(V)), V)
    end
    return InfiniteWeightPEPS(peps.A, SUWeight(weights))
end

## (Approximate) equality (gauge freedom is not allowed)
function Base.:(==)(peps1::InfiniteWeightPEPS, peps2::InfiniteWeightPEPS)
    for (v1, v2) in zip(peps1.vertices, peps2.vertices)
        !(v1 == v2) && return false
    end
    !(peps1.weights == peps2.weights) && return false
    return true
end
function Base.isapprox(peps1::InfiniteWeightPEPS, peps2::InfiniteWeightPEPS; kwargs...)
    for (v1, v2) in zip(peps1.vertices, peps2.vertices)
        !isapprox(v1, v2; kwargs...) && return false
    end
    !isapprox(peps1.weights, peps2.weights; kwargs...) && return false
    return true
end

# Mirroring and rotation
#= Example: 3 x 3 network

- Original
    ```
            |         |         |
            y₁₁       y₁₂       y₁₃
            |         |         |
    ..x₁₃...┼---x₁₁---┼---x₁₂---┼---x₁₃---
            |         |         |           2
            y₂₁       y₂₂       y₂₃         ↓
            |         |         |           y
    ..x₂₃...┼---x₂₁---┼---x₂₂---┼---x₂₃---  ↓
            |         |         |           1
            y₃₁       y₃₂       y₃₃
            |         |         |           1 ←- x ←- 2
    ..x₃₃...┼---x₃₁---┼---x₃₂---┼---x₃₃---
            :         :         :
            y₁₁       y₁₂       y₁₃
            :         :         :
    ```

- After `mirror_antidiag`, x/y-weights are exchanged. 
    ```
            |         |         |
            x₃₃       x₂₃       x₁₃
            |         |         |
    ..y₁₃...┼---y₃₃---┼---y₂₃---┼---y₁₃---
            |         |         |           2
            x₃₂       x₂₂       x₁₂         ↓
            |         |         |           x
    ..y₁₂...┼---y₃₂---┼---y₂₂---┼---y₁₂---  ↓
            |         |         |           1
            x₃₁       x₂₁       x₁₁
            |         |         |           1 ←- y ←- 2
    ..y₁₁...┼---y₃₁---┼---y₂₁---┼---y₁₁---
            :         :         :
            x₃₃       x₂₃       x₁₃
            :         :         :
    ```
    No further operations are needed. 

- After `rotl90`, x/y-weights are exchanged. 
    ```
            |         |         |
            x₁₃       x₂₃       x₃₃
            |         |         |
    --y₁₃---┼---y₂₃---┼---y₃₃---┼...y₁₃...
            |         |         |                     2
            x₁₂       x₂₂       x₃₂                   ↓
            |         |         |                     x
    --y₁₂---┼---y₂₂---┼---y₃₂---┼...y₁₂...            ↓
            |         |         |                     1
            x₁₁       x₂₁       x₃₁
            |         |         |           2 -→ y -→ 1
    --y₁₁---┼---y₂₁---┼---y₃₁---┼...y₁₁...
            :         :         :
            x₁₃       x₂₃       x₃₃
            :         :         :
    ```
    We need to further:
    - Move 1st column of x-weights to the last column.
    - Permute axes of x-weights.
    - Flip x-arrows from → to ←. 

- After `rotr90`, x/y-weights are exchanged. 
    ```
            :         :         :
            x₃₃       x₂₃       x₁₃
            :         :         :
    ..y₁₁...┼---y₃₁---┼---y₂₁---┼---y₁₁---
            |         |         |           1 ←- y ←- 2
            x₃₁       x₂₁       x₁₁
            |         |         |           1
    ..y₁₂...┼---y₃₂---┼---y₂₂---┼---y₁₂---  ↑
            |         |         |           x
            x₃₂       x₂₂       x₁₂         ↑
            |         |         |           2
    ..y₁₃...┼---y₃₃---┼---y₂₃---┼---y₁₃---
            |         |         |
            x₃₃       x₂₃       x₁₃
            |         |         |
    ```
    We need to further:
    - Move last row of y-weights to the 1st row. 
    - Permute axes of y-weights. 
    - Flip y-arrows from ↑ to ↓. 

After `rot180`, x/y-weights are not exchanged. 
    ```
            :         :         :
            y₁₃       y₁₂       y₁₁
            :         :         :
    --x₃₃---┼---x₃₂---┼---x₃₁---┼...x₃₃...
            |         |         |           2 -→ x -→ 1
            y₃₃       y₃₂       y₃₁
            |         |         |                     1
    --x₂₃---┼---x₂₂---┼---x₂₁---┼...x₂₃...            ↑
            |         |         |                     y
            y₂₃       y₂₂       y₂₁                   ↑
            |         |         |                     2
    --x₁₃---┼---x₁₂---┼---x₁₁---┼...x₁₃...
            |         |         |
            y₁₃       y₁₂       y₁₁
            |         |         |
    ```
    We need to further:
    - Move 1st column of x-weights to the last column.
    - Move last row of y-weights to the 1st row.
    - Permute axes of all weights and twist their axis 1. 
    - Flip x-arrows from → to ←, and y-arrows from ↑ to ↓. 
=#

"""
Mirror an `SUWeight` by its anti-diagonal line.
"""
function mirror_antidiag(wts::SUWeight)
    weights2_x = mirror_antidiag(wts[2, :, :])
    weights2_y = mirror_antidiag(wts[1, :, :])
    return SUWeight(weights2_x, weights2_y)
end
function Base.rotl90(wts::SUWeight)
    wts_x = rotl90(wts[2, :, :])
    Nc = size(wts_x, 2)
    wts_x = wts_x[:, vcat(2:Nc, 1)]
    for (i, wt) in enumerate(wts_x)
        wts_x[i] = DiagonalTensorMap(flip(permute(wt, ((2,), (1,))), (1, 2)))
    end
    wts_y = rotl90(wts[1, :, :])
    return SUWeight(wts_x, wts_y)
end
function Base.rotr90(wts::SUWeight)
    wts_x = rotr90(wts[2, :, :])
    wts_y = rotr90(wts[1, :, :])
    Nr = size(wts_y, 1)
    wts_y = wts_y[vcat(Nr, 1:(Nr - 1)), :]
    for (i, wt) in enumerate(wts_y)
        wts_y[i] = DiagonalTensorMap(flip(permute(wt, ((2,), (1,))), (1, 2)))
    end
    return SUWeight(wts_x, wts_y)
end
function Base.rot180(wts::SUWeight)
    wts_x = rot180(wts[1, :, :])
    wts_y = rot180(wts[2, :, :])
    Nr, Nc = size(wts_x)
    wts_x = wts_x[:, vcat(2:Nc, 1)]
    wts_y = wts_y[vcat(Nr, 1:(Nr - 1)), :]
    for (i, wt) in enumerate(wts_x)
        wts_x[i] = DiagonalTensorMap(flip(permute(wt, ((2,), (1,))), (1, 2)))
    end
    for (i, wt) in enumerate(wts_y)
        wts_y[i] = DiagonalTensorMap(flip(permute(wt, ((2,), (1,))), (1, 2)))
    end
    return SUWeight(wts_x, wts_y)
end

"""
    mirror_antidiag(peps::InfiniteWeightPEPS)

Mirror an `InfiniteWeightPEPS` by its anti-diagonal line.
"""
function mirror_antidiag(peps::InfiniteWeightPEPS)
    vertices2 = mirror_antidiag(peps.vertices)
    for (i, t) in enumerate(vertices2)
        vertices2[i] = mirror_antidiag(t)
    end
    weights2 = mirror_antidiag(peps.weights)
    return InfiniteWeightPEPS(vertices2, weights2)
end
function Base.rotl90(peps::InfiniteWeightPEPS)
    vertices2 = rotl90(peps.vertices)
    for (i, t) in enumerate(vertices2)
        vertices2[i] = flip(rotl90(t), (3, 5))
    end
    weights2 = rotl90(peps.weights)
    return InfiniteWeightPEPS(vertices2, weights2)
end
function Base.rotr90(peps::InfiniteWeightPEPS)
    vertices2 = rotr90(peps.vertices)
    for (i, t) in enumerate(vertices2)
        vertices2[i] = flip(rotr90(t), (2, 4))
    end
    weights2 = rotr90(peps.weights)
    return InfiniteWeightPEPS(vertices2, weights2)
end
function Base.rot180(peps::InfiniteWeightPEPS)
    vertices2 = rot180(peps.vertices)
    for (i, t) in enumerate(vertices2)
        vertices2[i] = flip(rot180(t), Tuple(2:5))
    end
    weights2 = rot180(peps.weights)
    return InfiniteWeightPEPS(vertices2, weights2)
end<|MERGE_RESOLUTION|>--- conflicted
+++ resolved
@@ -10,9 +10,6 @@
 """
     struct SUWeight{E<:PEPSWeight}
 
-<<<<<<< HEAD
-Schmidt weights on nearest neighbor bonds of an `InfiniteWeightPEPS`.
-=======
 Schmidt bond weights used in simple/cluster update. Weight elements are always real.
 
 ## Fields
@@ -22,7 +19,6 @@
 ## Constructors
 
     SUWeight(wts_mats::AbstractMatrix{E}...) where {E<:PEPSWeight}
->>>>>>> 72547471
 """
 struct SUWeight{E<:PEPSWeight}
     data::Array{E,3}
@@ -99,23 +95,6 @@
     struct InfiniteWeightPEPS{T<:PEPSTensor,E<:PEPSWeight}
 
 Represents an infinite projected entangled-pair state on a 2D square lattice
-<<<<<<< HEAD
-consisting of vertex tensors and bond weights. 
-The vertex tensor, x-weight and y-weight at row `i`, column `j` 
-are defined as (the numbers show the axis order)
-```
-        2
-        ↓
-        yᵢⱼ
-        ↓
-        1
-        2
-        ↓
-    5←-Tᵢⱼ←-3  1←-xᵢⱼ←-2
-        ↓ ↘
-        4   1
-```
-=======
 consisting of vertex tensors and bond weights.
 
 ## Fields
@@ -127,7 +106,6 @@
     InfiniteWeightPEPS(vertices::Matrix{T}, weight_mats::Matrix{E}...) where {T<:PEPSTensor,E<:PEPSWeight}
     InfiniteWeightPEPS([f=randn, T=ComplexF64,] Pspaces::M, Nspaces::M, [Espaces::M]) where {M<:AbstractMatrix{<:Union{Int,ElementarySpace}}}
     InfiniteWeightPEPS([f=randn, T=ComplexF64,] Pspace::S, Nspace::S, Espace::S=Nspace; unitcell::Tuple{Int,Int}=(1, 1)) where {S<:ElementarySpace}
->>>>>>> 72547471
 """
 struct InfiniteWeightPEPS{T<:PEPSTensor,E<:PEPSWeight}
     vertices::Matrix{T}
