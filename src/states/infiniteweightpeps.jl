--- conflicted
+++ resolved
@@ -176,15 +176,9 @@
 function InfiniteWeightPEPS(
     f, T, Pspaces::M, Nspaces::M, Espaces::M=Nspaces
 ) where {M<:AbstractMatrix{<:Union{Int,ElementarySpace}}}
-<<<<<<< HEAD
-    @assert all(!isdual(Pspace) for Pspace in Pspaces)
-    @assert all(!isdual(Nspace) for Nspace in Nspaces)
-    @assert all(!isdual(Espace) for Espace in Espaces)
-=======
     @assert all(!isdual, Pspaces)
     @assert all(!isdual, Nspaces)
     @assert all(!isdual, Espaces)
->>>>>>> 0cda4049
     vertices = InfinitePEPS(f, T, Pspaces, Nspaces, Espaces).A
     Nr, Nc = size(vertices)
     weights = map(Iterators.product(1:2, 1:Nr, 1:Nc)) do (d, r, c)
