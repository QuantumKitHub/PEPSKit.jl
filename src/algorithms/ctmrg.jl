--- conflicted
+++ resolved
@@ -12,7 +12,6 @@
 Different levels of output information are printed depending on `verbosity` (0, 1 or 2).
 Regardless of the truncation scheme, the space can be kept fixed with `fixedspace`.
 """
-<<<<<<< HEAD
 @kwdef struct CTMRG{S}
     tol::Float64 = Defaults.ctmrg_tol
     maxiter::Int = Defaults.ctmrg_maxiter
@@ -20,14 +19,6 @@
     verbosity::Int = 0
     svdalg::S = FullSVD()
     trscheme::TruncationScheme = TensorKit.notrunc()
-=======
-@kwdef struct CTMRG
-    trscheme::TruncationScheme = TensorKit.notrunc()
-    tol::Float64 = Defaults.ctmrg_tol
-    maxiter::Int = Defaults.ctmrg_maxiter
-    miniter::Int = Defaults.ctmrg_miniter
-    verbosity::Int = 0
->>>>>>> 4a1e5fb8
     fixedspace::Bool = false
 end
 
@@ -49,32 +40,7 @@
 
     for i in 1:(alg.maxiter)
         env, ϵ = ctmrg_iter(state, env, alg)  # Grow and renormalize in all 4 directions
-<<<<<<< HEAD
-
-        # Compute convergence criteria and take max (TODO: How should we handle logging all of this?)
-        Δϵ = abs((ϵold - ϵ) / ϵold)
-        normnew = norm(state, env)
-        Δnorm = abs(normold - normnew) / abs(normold)
-        CSnew = map(c -> tsvd(c; alg=TensorKit.SVD())[2], env.corners)
-        ΔCS = maximum(zip(CSold, CSnew)) do (c_old, c_new)
-            # only compute the difference on the smallest part of the spaces
-            smallest = infimum(MPSKit._firstspace(c_old), MPSKit._firstspace(c_new))
-            e_old = isometry(MPSKit._firstspace(c_old), smallest)
-            e_new = isometry(MPSKit._firstspace(c_new), smallest)
-            return norm(e_new' * c_new * e_new - e_old' * c_old * e_old)
-        end
-        TSnew = map(t -> tsvd(t; alg=TensorKit.SVD())[2], env.edges)
-
-        ΔTS = maximum(zip(TSold, TSnew)) do (t_old, t_new)
-            MPSKit._firstspace(t_old) == MPSKit._firstspace(t_new) ||
-                return scalartype(t_old)(Inf)
-            # TODO: implement when spaces aren't the same
-            return norm(t_new - t_old)
-        end
-
-        conv_condition = max(Δnorm, ΔCS, ΔTS) < alg.tol && i > alg.miniter
-        ignore_derivatives() do # Print verbose info
-=======
+
         conv_condition, normold, CSold, TSold, ϵ = ignore_derivatives() do
             # Compute convergence criteria and take max (TODO: How should we handle logging all of this?)
             Δϵ = abs((ϵold - ϵ) / ϵold)
@@ -99,7 +65,6 @@
 
             conv_condition = max(Δnorm, ΔCS, ΔTS) < alg.tol && i > alg.miniter
 
->>>>>>> 4a1e5fb8
             if alg.verbosity > 1 || (alg.verbosity == 1 && (i == 1 || conv_condition))
                 @printf(
                     "CTMRG iter: %3d   norm: %.2e   Δnorm: %.2e   ΔCS: %.2e   ΔTS: %.2e   ϵ: %.2e   Δϵ: %.2e\n",
@@ -117,15 +82,9 @@
                 @warn(
                     "CTMRG reached maximal number of iterations at (Δnorm=$Δnorm, ΔCS=$ΔCS, ΔTS=$ΔTS)"
                 )
-<<<<<<< HEAD
+            return conv_condition, normnew, CSnew, TSnew, ϵ
         end
         conv_condition && break  # Converge if maximal Δ falls below tolerance
-
-        # Update convergence criteria
-        normold = normnew
-        CSold = CSnew
-        TSold = TSnew
-        ϵold = ϵ
     end
 
     # Do one final iteration that does not change the spaces
@@ -134,7 +93,7 @@
     )
     env′, = ctmrg_iter(state, env, alg_fixed)
     envfix = gauge_fix(env, env′)
-    check_elementwise_convergence(env, envfix; atol=alg.tol^(3 / 4)) ||
+    check_elementwise_convergence(env, envfix; atol=alg.tol^(1 / 2)) ||
         @warn "CTMRG did not converge elementwise."
     return envfix
 end
@@ -170,60 +129,8 @@
         elseif dir == WEST
             Tsprev = circshift(reverse(envprev.edges[dir, :, c]), r)
             Tsfinal = circshift(reverse(envfinal.edges[dir, :, c]), r)
-=======
-            return conv_condition, normnew, CSnew, TSnew, ϵ
->>>>>>> 4a1e5fb8
-        end
-        conv_condition && break  # Converge if maximal Δ falls below tolerance
-    end
-
-<<<<<<< HEAD
-=======
-    # Do one final iteration that does not change the spaces
-    alg_fixed = CTMRG(;
-        alg.trscheme, alg.tol, alg.maxiter, alg.miniter, alg.verbosity, fixedspace=true
-    )
-    env′, = ctmrg_iter(state, env, alg_fixed)
-    envfix = gauge_fix(env, env′)
-    check_elementwise_convergence(env, envfix; atol=alg.tol^(1 / 2)) ||
-        @warn "CTMRG did not converge elementwise."
-    return envfix
-end
-
-"""
-    gauge_fix(envprev::CTMRGEnv{C,T}, envfinal::CTMRGEnv{C,T}) where {C,T}
-
-Fix the gauge of `envfinal` based on the previous environment `envprev`.
-This assumes that the `envfinal` is the result of one CTMRG iteration on `envprev`.
-Given that the CTMRG run is converged, the returned environment will be
-element-wise converged to `envprev`.
-"""
-function gauge_fix(envprev::CTMRGEnv{C,T}, envfinal::CTMRGEnv{C,T}) where {C,T}
-    # Check if spaces in envprev and envfinal are the same
-    same_spaces = map(Iterators.product(axes(envfinal.edges)...)) do (dir, r, c)
-        space(envfinal.edges[dir, r, c]) == space(envprev.edges[dir, r, c]) &&
-            space(envfinal.corners[dir, r, c]) == space(envprev.corners[dir, r, c])
-    end
-    @assert all(same_spaces) "Spaces of envprev and envfinal are not the same"
-
-    # Try the "general" algorithm from https://arxiv.org/abs/2311.11894
-    signs = map(Iterators.product(axes(envfinal.edges)...)) do (dir, r, c)
-        # Gather edge tensors and pretend they're InfiniteMPSs
-        if dir == NORTH
-            Tsprev = circshift(envprev.edges[dir, r, :], 1 - c)
-            Tsfinal = circshift(envfinal.edges[dir, r, :], 1 - c)
-        elseif dir == EAST
-            Tsprev = circshift(envprev.edges[dir, :, c], 1 - r)
-            Tsfinal = circshift(envfinal.edges[dir, :, c], 1 - r)
-        elseif dir == SOUTH
-            Tsprev = circshift(reverse(envprev.edges[dir, r, :]), c)
-            Tsfinal = circshift(reverse(envfinal.edges[dir, r, :]), c)
-        elseif dir == WEST
-            Tsprev = circshift(reverse(envprev.edges[dir, :, c]), r)
-            Tsfinal = circshift(reverse(envfinal.edges[dir, :, c]), r)
-        end
-
->>>>>>> 4a1e5fb8
+        end
+
         # Random MPS of same bond dimension
         M = map(Tsfinal) do t
             TensorMap(randn, scalartype(t), codomain(t) ← domain(t))
@@ -235,34 +142,42 @@
             scalartype(T),
             MPSKit._lastspace(Tsfinal[end])' ← MPSKit._lastspace(M[end])',
         )
-        ρprev = eigsolve(TransferMatrix(Tsprev, M), ρinit, 1, :LM)[2][1]
-        ρfinal = eigsolve(TransferMatrix(Tsfinal, M), ρinit, 1, :LM)[2][1]
+
+        ρ_prev = transfermatrix_fixedpoint(Tsprev, M, ρinit)
+        ρ_final = transfermatrix_fixedpoint(Tsfinal, M, ρinit)
 
         # Decompose and multiply
-        Up, _, Vp = tsvd(ρprev)
-        Uf, _, Vf = tsvd(ρfinal)
+        Up, _, Vp = tsvd!(ρ_prev)
         Qprev = Up * Vp
+        Uf, _, Vf = tsvd!(ρ_final)
         Qfinal = Uf * Vf
         σ = Qprev * Qfinal'
 
-<<<<<<< HEAD
         return σ
     end
 
     cornersfix, edgesfix = fix_relative_phases(envfinal, signs)
 
     # Fix global phase
-    cornersgfix = map(zip(envprev.corners, cornersfix)) do (Cprev, Cfix)
-        φ = dot(Cprev, Cfix)
-        φ' * Cfix
-    end
-    edgesgfix = map(zip(envprev.edges, edgesfix)) do (Tprev, Tfix)
-        φ = dot(Tprev, Tfix)
-        φ' * Tfix
-    end
-    envfix = CTMRGEnv(cornersgfix, edgesgfix)
-
-    return envfix
+    cornersgfix = map(envprev.corners, cornersfix) do Cprev, Cfix
+        return dot(Cfix, Cprev) * Cfix
+    end
+    edgesgfix = map(envprev.edges, edgesfix) do Tprev, Tfix
+        return dot(Tfix, Tprev) * Tfix
+    end
+    return CTMRGEnv(cornersgfix, edgesgfix)
+end
+
+# this is a bit of a hack to get the fixed point of the mixed transfer matrix
+# because MPSKit is not compatible with AD
+function transfermatrix_fixedpoint(tops, bottoms, ρinit)
+    _, vecs, info = eigsolve(ρinit, 1, :LM, Arnoldi()) do ρ
+        return foldr(zip(tops, bottoms); init=ρ) do (top, bottom), ρ
+            return @tensor ρ′[-1; -2] := top[-1 4 3; 1] * conj(bottom[-2 4 3; 2]) * ρ[1; 2]
+        end
+    end
+    info.converged > 0 || @warn "eigsolve did not converge"
+    return first(vecs)
 end
 
 # Explicit fixing of relative phases (doing this compactly in a loop is annoying)
@@ -389,169 +304,6 @@
     corners::typeof(env.corners) = copy(env.corners)
     edges::typeof(env.edges) = copy(env.edges)
     ϵ = 0.0
-=======
-        ρ_prev = transfermatrix_fixedpoint(Tsprev, M, ρinit)
-        ρ_final = transfermatrix_fixedpoint(Tsfinal, M, ρinit)
-
-        # Decompose and multiply
-        Up, _, Vp = tsvd!(ρ_prev)
-        Uf, _, Vf = tsvd!(ρ_final)
-        Qprev = Up * Vp
-        Qfinal = Uf * Vf
-        σ = Qprev * Qfinal'
-
-        return σ
-    end
-
-    cornersfix, edgesfix = fix_relative_phases(envfinal, signs)
-
-    # Fix global phase
-    cornersgfix = map(envprev.corners, cornersfix) do Cprev, Cfix
-        return dot(Cfix, Cprev) * Cfix
-    end
-    edgesgfix = map(envprev.edges, edgesfix) do Tprev, Tfix
-        return dot(Tfix, Tprev) * Tfix
-    end
-    return CTMRGEnv(cornersgfix, edgesgfix)
-end
-
-# this is a bit of a hack to get the fixed point of the mixed transfer matrix
-# because MPSKit is not compatible with AD
-function transfermatrix_fixedpoint(tops, bottoms, ρinit)
-    _, vecs, info = eigsolve(ρinit, 1, :LM, Arnoldi()) do ρ
-        return foldr(zip(tops, bottoms); init=ρ) do (top, bottom), ρ
-            return @tensor ρ′[-1; -2] := top[-1 4 3; 1] * conj(bottom[-2 4 3; 2]) * ρ[1; 2]
-        end
-    end
-    info.converged > 0 || @warn "eigsolve did not converge"
-    return first(vecs)
-end
-
-# Explicit fixing of relative phases (doing this compactly in a loop is annoying)
-function fix_relative_phases(envfinal::CTMRGEnv, signs)
-    C1 = map(Iterators.product(axes(envfinal.corners)[2:3]...)) do (r, c)
-        @tensor Cfix[-1; -2] :=
-            signs[WEST, _prev(r, end), c][-1 1] *
-            envfinal.corners[NORTHWEST, r, c][1; 2] *
-            conj(signs[NORTH, r, c][-2 2])
-    end
-    T1 = map(Iterators.product(axes(envfinal.edges)[2:3]...)) do (r, c)
-        @tensor Tfix[-1 -2 -3; -4] :=
-            signs[NORTH, r, c][-1 1] *
-            envfinal.edges[NORTH, r, c][1 -2 -3; 2] *
-            conj(signs[NORTH, r, _next(c, end)][-4 2])
-    end
-
-    C2 = map(Iterators.product(axes(envfinal.corners)[2:3]...)) do (r, c)
-        @tensor Cfix[-1; -2] :=
-            signs[NORTH, r, _next(c, end)][-1 1] *
-            envfinal.corners[NORTHEAST, r, c][1; 2] *
-            conj(signs[EAST, r, c][-2 2])
-    end
-    T2 = map(Iterators.product(axes(envfinal.edges)[2:3]...)) do (r, c)
-        @tensor Tfix[-1 -2 -3; -4] :=
-            signs[EAST, r, c][-1 1] *
-            envfinal.edges[EAST, r, c][1 -2 -3; 2] *
-            conj(signs[EAST, _next(r, end), c][-4 2])
-    end
-
-    C3 = map(Iterators.product(axes(envfinal.corners)[2:3]...)) do (r, c)
-        @tensor Cfix[-1; -2] :=
-            signs[EAST, _next(r, end), c][-1 1] *
-            envfinal.corners[SOUTHEAST, r, c][1; 2] *
-            conj(signs[SOUTH, r, c][-2 2])
-    end
-    T3 = map(Iterators.product(axes(envfinal.edges)[2:3]...)) do (r, c)
-        @tensor Tfix[-1 -2 -3; -4] :=
-            signs[SOUTH, r, c][-1 1] *
-            envfinal.edges[SOUTH, r, c][1 -2 -3; 2] *
-            conj(signs[SOUTH, r, _prev(c, end)][-4 2])
-    end
-
-    C4 = map(Iterators.product(axes(envfinal.corners)[2:3]...)) do (r, c)
-        @tensor Cfix[-1; -2] :=
-            signs[SOUTH, r, _prev(c, end)][-1 1] *
-            envfinal.corners[SOUTHWEST, r, c][1; 2] *
-            conj(signs[WEST, r, c][-2 2])
-    end
-    T4 = map(Iterators.product(axes(envfinal.edges)[2:3]...)) do (r, c)
-        @tensor Tfix[-1 -2 -3; -4] :=
-            signs[WEST, r, c][-1 1] *
-            envfinal.edges[WEST, r, c][1 -2 -3; 2] *
-            conj(signs[WEST, _prev(r, end), c][-4 2])
-    end
-
-    return stack([C1, C2, C3, C4]; dims=1), stack([T1, T2, T3, T4]; dims=1)
-end
-
-"""
-    check_elementwise_convergence(envfinal, envfix; atol=1e-6)
-
-Check if the element-wise difference of the corner and edge tensors of the final and fixed
-CTMRG environments are below some tolerance.
-"""
-function check_elementwise_convergence(
-    envfinal::CTMRGEnv, envfix::CTMRGEnv; atol::Real=1e-6
-)
-    ΔC = envfinal.corners .- envfix.corners
-    ΔCmax = norm(ΔC, Inf)
-    ΔCmean = norm(ΔC)
-    @debug "maxᵢⱼ|Cⁿ⁺¹ - Cⁿ|ᵢⱼ = $ΔCmax   mean |Cⁿ⁺¹ - Cⁿ|ᵢⱼ = $ΔCmean"
-
-    ΔT = envfinal.edges .- envfix.edges
-    ΔTmax = norm(ΔT, Inf)
-    ΔTmean = norm(ΔT)
-    @debug "maxᵢⱼ|Tⁿ⁺¹ - Tⁿ|ᵢⱼ = $ΔTmax   mean |Tⁿ⁺¹ - Tⁿ|ᵢⱼ = $ΔTmean"
-
-    # Check differences for all tensors in unit cell to debug properly
-    for (dir, r, c) in Iterators.product(axes(envfinal.edges)...)
-        @debug(
-            "$((dir, r, c)): all |Cⁿ⁺¹ - Cⁿ|ᵢⱼ < ϵ: ",
-            all(x -> abs(x) < atol, convert(Array, ΔC[dir, r, c])),
-        )
-        @debug(
-            "$((dir, r, c)): all |Tⁿ⁺¹ - Tⁿ|ᵢⱼ < ϵ: ",
-            all(x -> abs(x) < atol, convert(Array, ΔT[dir, r, c])),
-        )
-    end
-
-    return isapprox(ΔCmax, 0; atol) && isapprox(ΔTmax, 0; atol)
-end
-
-@non_differentiable check_elementwise_convergence(args...)
-
-"""
-    ctmrg_iter(state, env::CTMRGEnv{C,T}, alg::CTMRG) where {C,T}
-    
-Perform one iteration of CTMRG that maps the `state` and `env` to a new environment,
-and also return the truncation error.
-One CTMRG iteration consists of four `left_move` calls and 90 degree rotations,
-such that the environment is grown and renormalized in all four directions.
-"""
-function ctmrg_iter(state, env::CTMRGEnv{C,T}, alg::CTMRG) where {C,T}
-    ϵ = 0.0
-
-    for _ in 1:4
-        env, _, _, ϵ₀ = left_move(state, env, alg)
-        state = rotate_north(state, EAST)
-        env = rotate_north(env, EAST)
-        ϵ = max(ϵ, ϵ₀)
-    end
-
-    return env, ϵ
-end
-
-"""
-    left_move(state, env::CTMRGEnv{C,T}, alg::CTMRG) where {C,T}
-
-Grow, project and renormalize the environment `env` in west direction.
-Return the updated environment as well as the projectors and truncation error.
-"""
-function left_move(state, env::CTMRGEnv{C,T}, alg::CTMRG) where {C,T}
-    corners::typeof(env.corners) = copy(env.corners)
-    edges::typeof(env.edges) = copy(env.edges)
-    ϵ = 0.0
->>>>>>> 4a1e5fb8
     Pleft, Pright = Zygote.Buffer.(projector_type(T, size(state)))  # Use Zygote.Buffer instead of @diffset to avoid ZeroTangent errors in _setindex
 
     for col in 1:size(state, 2)
@@ -583,12 +335,8 @@
             else
                 alg.trscheme
             end
-<<<<<<< HEAD
-            U, S, V, ϵ_local = svdwrap(Q_sw * Q_nw, alg.svdalg; trunc=trscheme)
-=======
             @tensor QQ[-1 -2 -3; -4 -5 -6] := Q_sw[-1 -2 -3; 1 2 3] * Q_nw[1 2 3; -4 -5 -6]
-            U, S, V, ϵ_local = tsvd!(QQ; trunc=trscheme, alg=TensorKit.SVD())
->>>>>>> 4a1e5fb8
+            U, S, V, ϵ_local = svdwrap(QQ, alg.svdalg; trunc=trscheme)
             ϵ = max(ϵ, ϵ_local / norm(S))
             # TODO: check if we can just normalize enlarged corners s.t. trunc behaves a bit better
 
@@ -668,9 +416,8 @@
     U::AbstractTensorMap{E,3,1}, S, V::AbstractTensorMap{E,1,3}, Q_sw, Q_nw
 ) where {E<:ElementarySpace}
     isqS = sdiag_inv_sqrt(S)
-<<<<<<< HEAD
-    @tensor Pl[-1 -2 -3; -4] := Q_nw[-1 -2 -3; 1 2 3] * conj(V[4; 1 2 3]) * isqS[4; -4]
-    @tensor Pr[-1; -2 -3 -4] := isqS[-1; 1] * conj(U[2 3 4; 1]) * Q_sw[2 3 4; -2 -3 -4]
+    Pl = Q_nw * V' * isqS
+    Pr = isqS * U' * Q_sw
     return Pl, Pr
 end
 
@@ -708,59 +455,11 @@
             peps[r, c][17; 6 10 14 2] *
             conj(peps[r, c][17; 7 11 15 3])
 
-        total *= tr(
-            env.corners[NORTHWEST, r, c] *
-            env.corners[NORTHEAST, r, mod1(c - 1, end)] *
-            env.corners[SOUTHEAST, mod1(r - 1, end), mod1(c - 1, end)] *
-            env.corners[SOUTHWEST, mod1(r - 1, end), c],
-        )
-
-=======
-    Pl = Q_nw * V' * isqS
-    Pr = isqS * U' * Q_sw
-    return Pl, Pr
-end
-
-# Apply projectors to entire left half-environment to grow SW & NW corners, and W edge
-function grow_env_left(peps, Pl, Pr, C_sw, C_nw, T_s, T_w, T_n)
-    @tensor C_sw′[-1; -2] := C_sw[1; 4] * T_s[-1 2 3; 1] * Pl[4 2 3; -2]
-    @tensor C_nw′[-1; -2] := C_nw[1; 2] * T_n[2 3 4; -2] * Pr[-1; 1 3 4]
-    @tensor T_w′[-1 -2 -3; -4] :=
-        T_w[1 2 3; 4] *
-        peps[9; 5 -2 7 2] *
-        conj(peps[9; 6 -3 8 3]) *
-        Pl[4 5 6; -4] *
-        Pr[-1; 1 7 8]
-    return C_sw′, C_nw′, T_w′
-end
-
-@doc """
-    LinearAlgebra.norm(peps::InfinitePEPS, env::CTMRGEnv)
-
-Compute the norm of a PEPS contracted with a CTM environment.
-"""
-
-function LinearAlgebra.norm(peps::InfinitePEPS, env::CTMRGEnv)
-    total = one(scalartype(peps))
-
-    for r in 1:size(peps, 1), c in 1:size(peps, 2)
-        total *= @tensor env.edges[WEST, r, c][1 2 3; 4] *
-            env.corners[NORTHWEST, r, c][4; 5] *
-            env.edges[NORTH, r, c][5 6 7; 8] *
-            env.corners[NORTHEAST, r, c][8; 9] *
-            env.edges[EAST, r, c][9 10 11; 12] *
-            env.corners[SOUTHEAST, r, c][12; 13] *
-            env.edges[SOUTH, r, c][13 14 15; 16] *
-            env.corners[SOUTHWEST, r, c][16; 1] *
-            peps[r, c][17; 6 10 14 2] *
-            conj(peps[r, c][17; 7 11 15 3])
-
         total *= @tensor env.corners[NORTHWEST, r, c][1; 2] *
             env.corners[NORTHEAST, r, mod1(c - 1, end)][2; 3] *
             env.corners[SOUTHEAST, mod1(r - 1, end), mod1(c - 1, end)][3; 4] *
             env.corners[SOUTHWEST, mod1(r - 1, end), c][4; 1]
 
->>>>>>> 4a1e5fb8
         total /= @tensor env.edges[WEST, r, c][1 10 11; 4] *
             env.corners[NORTHWEST, r, c][4; 5] *
             env.corners[NORTHEAST, r, mod1(c - 1, end)][5; 6] *
