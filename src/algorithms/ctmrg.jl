# TODO: add abstract Algorithm type?
"""
    struct CTMRG(; trscheme = TensorKit.notrunc(), tol = Defaults.ctmrg_tol,
                 maxiter = Defaults.ctmrg_maxiter, miniter = Defaults.ctmrg_miniter,
                 verbosity = 0, fixedspace = false)

Algorithm struct that represents the CTMRG algorithm for contracting infinite PEPS.
The projector bond dimensions are set via `trscheme` which controls the truncation
properties inside of `TensorKit.tsvd`. Each CTMRG run is converged up to `tol`
where the singular value convergence of the corners as well as the norm is checked.
The maximal and minimal number of CTMRG iterations is set with `maxiter` and `miniter`.
Different levels of output information are printed depending on `verbosity` (0, 1 or 2).
Regardless of the truncation scheme, the space can be kept fixed with `fixedspace`.
"""
@kwdef struct CTMRG
    trscheme::TruncationScheme = TensorKit.notrunc()
    tol::Float64 = Defaults.ctmrg_tol
    maxiter::Int = Defaults.ctmrg_maxiter
    miniter::Int = Defaults.ctmrg_miniter
    verbosity::Int = 0
    fixedspace::Bool = false
end

"""
    MPSKit.leading_boundary(state, alg::CTMRG, [envinit])

Contract `state` using CTMRG and return the CTM environment.
Per default, a random initial environment is used.
"""
function MPSKit.leading_boundary(state, alg::CTMRG, envinit=CTMRGEnv(state))
    normold = 1.0
    CSold = map(x -> tsvd(x; alg=TensorKit.SVD())[2], envinit.corners)
    TSold = map(x -> tsvd(x; alg=TensorKit.SVD())[2], envinit.edges)
    ϵold = 1.0
    env = deepcopy(envinit)

    for i in 1:(alg.maxiter)
        env, ϵ = ctmrg_iter(state, env, alg)  # Grow and renormalize in all 4 directions

        # Compute convergence criteria and take max (TODO: How should we handle logging all of this?)
        Δϵ = abs((ϵold - ϵ) / ϵold)
        normnew = norm(state, env)
        Δnorm = abs(normold - normnew) / abs(normold)
        CSnew = map(c -> tsvd(c; alg=TensorKit.SVD())[2], env.corners)
        ΔCS = maximum(zip(CSold, CSnew)) do (c_old, c_new)
            # only compute the difference on the smallest part of the spaces
            smallest = infimum(MPSKit._firstspace(c_old), MPSKit._firstspace(c_new))
            e_old = isometry(MPSKit._firstspace(c_old), smallest)
            e_new = isometry(MPSKit._firstspace(c_new), smallest)
            return norm(e_new' * c_new * e_new - e_old' * c_old * e_old)
        end
        TSnew = map(t -> tsvd(t; alg=TensorKit.SVD())[2], env.edges)

        ΔTS = maximum(zip(TSold, TSnew)) do (t_old, t_new)
            MPSKit._firstspace(t_old) == MPSKit._firstspace(t_new) ||
                return scalartype(t_old)(Inf)
            # TODO: implement when spaces aren't the same
            return norm(t_new - t_old)
        end
        (max(Δnorm, ΔCS, ΔTS) < alg.tol && i > alg.miniter) && break  # Converge if maximal Δ falls below tolerance

        # Print verbose info
        ignore_derivatives() do
            alg.verbosity > 1 && @printf(
                "CTMRG iter: %3d   norm: %.2e   Δnorm: %.2e   ΔCS: %.2e   ΔTS: %.2e   ϵ: %.2e   Δϵ: %.2e\n",
                i,
                abs(normnew),
                Δnorm,
                ΔCS,
                ΔTS,
                ϵ,
                Δϵ
            )
            alg.verbosity > 0 &&
                i == alg.maxiter &&
                @warn(
                    "CTMRG reached maximal number of iterations at (Δnorm=$Δnorm, ΔCS=$ΔCS, ΔTS=$ΔTS)"
                )
        end

        # Update convergence criteria
        normold = normnew
        CSold = CSnew
        TSold = TSnew
        ϵold = ϵ
    end

    # Do one final iteration that does not change the spaces
    alg_fixed = CTMRG(;
        alg.trscheme, alg.tol, alg.maxiter, alg.miniter, alg.verbosity, fixedspace=true
    )
    env′, = ctmrg_iter(state, env, alg_fixed)
    envfix = gauge_fix(env, env′)
    check_elementwise_convergence(env, envfix; atol=alg.tol^(3 / 4)) ||
        @warn "CTMRG did not converge elementwise."
    return envfix
end

"""
    gauge_fix(envprev::CTMRGEnv{C,T}, envfinal::CTMRGEnv{C,T}) where {C,T}

Fix the gauge of `envfinal` based on the previous environment `envprev`.
This assumes that the `envfinal` is the result of one CTMRG iteration on `envprev`.
Given that the CTMRG run is converged, the returned environment will be
element-wise converged to `envprev`.
"""
function gauge_fix(envprev::CTMRGEnv{C,T}, envfinal::CTMRGEnv{C,T}) where {C,T}
    # Check if spaces in envprev and envfinal are the same
    same_spaces = map(Iterators.product(axes(envfinal.edges)...)) do (dir, r, c)
        space(envfinal.edges[dir, r, c]) == space(envprev.edges[dir, r, c]) &&
            space(envfinal.corners[dir, r, c]) == space(envprev.corners[dir, r, c])
    end
    @assert all(same_spaces) "Spaces of envprev and envfinal are not the same"

    # Try the "general" algorithm from https://arxiv.org/abs/2311.11894
    signs = map(Iterators.product(axes(envfinal.edges)...)) do (dir, r, c)
        # Gather edge tensors and pretend they're InfiniteMPSs
        if dir == NORTH
            Tsprev = circshift(envprev.edges[dir, r, :], 1 - c)
            Tsfinal = circshift(envfinal.edges[dir, r, :], 1 - c)
        elseif dir == EAST
            Tsprev = circshift(envprev.edges[dir, :, c], 1 - r)
            Tsfinal = circshift(envfinal.edges[dir, :, c], 1 - r)
        elseif dir == SOUTH
            Tsprev = circshift(reverse(envprev.edges[dir, r, :]), c)
            Tsfinal = circshift(reverse(envfinal.edges[dir, r, :]), c)
        elseif dir == WEST
            Tsprev = circshift(reverse(envprev.edges[dir, :, c]), r)
            Tsfinal = circshift(reverse(envfinal.edges[dir, :, c]), r)
        end

        # Random MPS of same bond dimension
        M = map(Tsfinal) do t
            TensorMap(randn, scalartype(t), codomain(t) ← domain(t))
        end

        # Find right fixed points of mixed transfer matrices
        ρinit = TensorMap(
            randn,
            scalartype(T),
            MPSKit._lastspace(Tsfinal[end])' ← MPSKit._lastspace(M[end])',
        )
        ρprev = eigsolve(TransferMatrix(Tsprev, M), ρinit, 1, :LM)[2][1]
        ρfinal = eigsolve(TransferMatrix(Tsfinal, M), ρinit, 1, :LM)[2][1]

        # Decompose and multiply
        Up, _, Vp = tsvd(ρprev)
        Uf, _, Vf = tsvd(ρfinal)
        Qprev = Up * Vp
        Qfinal = Uf * Vf
        σ = Qprev * Qfinal'

        return σ
    end

    cornersfix, edgesfix = fix_relative_phases(envfinal, signs)

    # Fix global phase
    cornersgfix = map(zip(envprev.corners, cornersfix)) do (Cprev, Cfix)
        φ = dot(Cprev, Cfix)
        φ' * Cfix
    end
    edgesgfix = map(zip(envprev.edges, edgesfix)) do (Tprev, Tfix)
        φ = dot(Tprev, Tfix)
        φ' * Tfix
    end
    envfix = CTMRGEnv(cornersgfix, edgesgfix)

    return envfix
end

# Explicit fixing of relative phases (doing this compactly in a loop is annoying)
function fix_relative_phases(envfinal::CTMRGEnv, signs)
    C1 = map(Iterators.product(axes(envfinal.corners)[2:3]...)) do (r, c)
        @tensor Cfix[-1; -2] :=
            signs[WEST, _prev(r, end), c][-1 1] *
            envfinal.corners[NORTHWEST, r, c][1; 2] *
            conj(signs[NORTH, r, c][-2 2])
    end
    T1 = map(Iterators.product(axes(envfinal.edges)[2:3]...)) do (r, c)
        @tensor Tfix[-1 -2 -3; -4] :=
            signs[NORTH, r, c][-1 1] *
            envfinal.edges[NORTH, r, c][1 -2 -3; 2] *
            conj(signs[NORTH, r, _next(c, end)][-4 2])
    end

    C2 = map(Iterators.product(axes(envfinal.corners)[2:3]...)) do (r, c)
        @tensor Cfix[-1; -2] :=
            signs[NORTH, r, _next(c, end)][-1 1] *
            envfinal.corners[NORTHEAST, r, c][1; 2] *
            conj(signs[EAST, r, c][-2 2])
    end
    T2 = map(Iterators.product(axes(envfinal.edges)[2:3]...)) do (r, c)
        @tensor Tfix[-1 -2 -3; -4] :=
            signs[EAST, r, c][-1 1] *
            envfinal.edges[EAST, r, c][1 -2 -3; 2] *
            conj(signs[EAST, _next(r, end), c][-4 2])
    end

    C3 = map(Iterators.product(axes(envfinal.corners)[2:3]...)) do (r, c)
        @tensor Cfix[-1; -2] :=
            signs[EAST, _next(r, end), c][-1 1] *
            envfinal.corners[SOUTHEAST, r, c][1; 2] *
            conj(signs[SOUTH, r, c][-2 2])
    end
    T3 = map(Iterators.product(axes(envfinal.edges)[2:3]...)) do (r, c)
        @tensor Tfix[-1 -2 -3; -4] :=
            signs[SOUTH, r, c][-1 1] *
            envfinal.edges[SOUTH, r, c][1 -2 -3; 2] *
            conj(signs[SOUTH, r, _prev(c, end)][-4 2])
    end

    C4 = map(Iterators.product(axes(envfinal.corners)[2:3]...)) do (r, c)
        @tensor Cfix[-1; -2] :=
            signs[SOUTH, r, _prev(c, end)][-1 1] *
            envfinal.corners[SOUTHWEST, r, c][1; 2] *
            conj(signs[WEST, r, c][-2 2])
    end
    T4 = map(Iterators.product(axes(envfinal.edges)[2:3]...)) do (r, c)
        @tensor Tfix[-1 -2 -3; -4] :=
            signs[WEST, r, c][-1 1] *
            envfinal.edges[WEST, r, c][1 -2 -3; 2] *
            conj(signs[WEST, _prev(r, end), c][-4 2])
    end

    return stack([C1, C2, C3, C4]; dims=1), stack([T1, T2, T3, T4]; dims=1)
end

"""
    check_elementwise_convergence(envfinal, envfix; atol=1e-6)

Check if the element-wise difference of the corner and edge tensors of the final and fixed
CTMRG environments are below some tolerance.
"""
function check_elementwise_convergence(
    envfinal::CTMRGEnv, envfix::CTMRGEnv; atol::Real=1e-6
)
    ΔC = envfinal.corners .- envfix.corners
    ΔCmax = norm(ΔC, Inf)
    ΔCmean = norm(ΔC)
    @debug "maxᵢⱼ|Cⁿ⁺¹ - Cⁿ|ᵢⱼ = $ΔCmax   mean |Cⁿ⁺¹ - Cⁿ|ᵢⱼ = $ΔCmean"

    ΔT = envfinal.edges .- envfix.edges
    ΔTmax = norm(ΔT, Inf)
    ΔTmean = norm(ΔT)
    @debug "maxᵢⱼ|Tⁿ⁺¹ - Tⁿ|ᵢⱼ = $ΔTmax   mean |Tⁿ⁺¹ - Tⁿ|ᵢⱼ = $ΔTmean"

    # Check differences for all tensors in unit cell to debug properly
    for (dir, r, c) in Iterators.product(axes(envfinal.edges)...)
        @debug(
            "$((dir, r, c)): all |Cⁿ⁺¹ - Cⁿ|ᵢⱼ < ϵ: ",
            all(x -> abs(x) < atol, ΔC[dir, r, c].data),
        )
        @debug(
            "$((dir, r, c)): all |Tⁿ⁺¹ - Tⁿ|ᵢⱼ < ϵ: ",
            all(x -> abs(x) < atol, ΔT[dir, r, c].data),
        )
    end

    return isapprox(ΔCmax, 0; atol) && isapprox(ΔTmax, 0; atol)
end

@non_differentiable check_elementwise_convergence(args...)

"""
    ctmrg_iter(state, env::CTMRGEnv{C,T}, alg::CTMRG) where {C,T}
    
Perform one iteration of CTMRG that maps the `state` and `env` to a new environment,
and also return the truncation error.
One CTMRG iteration consists of four `left_move` calls and 90 degree rotations,
such that the environment is grown and renormalized in all four directions.
"""
function ctmrg_iter(state, env::CTMRGEnv{C,T}, alg::CTMRG) where {C,T}
    ϵ = 0.0

    for _ in 1:4
        env, _, _, ϵ₀ = left_move(state, env, alg)
        state = rotate_north(state, EAST)
        env = rotate_north(env, EAST)
        ϵ = max(ϵ, ϵ₀)
    end

    return env, ϵ
end

"""
    left_move(state, env::CTMRGEnv{C,T}, alg::CTMRG) where {C,T}

Grow, project and renormalize the environment `env` in west direction.
Return the updated environment as well as the projectors and truncation error.
"""
function left_move(state, env::CTMRGEnv{C,T}, alg::CTMRG) where {C,T}
    corners::typeof(env.corners) = copy(env.corners)
    edges::typeof(env.edges) = copy(env.edges)
    ϵ = 0.0
    Pleft, Pright = Zygote.Buffer.(projector_type(T, size(state)))  # Use Zygote.Buffer instead of @diffset to avoid ZeroTangent errors in _setindex

    for col in 1:size(state, 2)
        cnext = _next(col, size(state, 2))

        # Compute projectors
        for row in 1:size(state, 1)
            rnext = _next(row, size(state, 1))
            state_nw = state[row, col]
            state_sw = rotate_north(state[rnext, col], WEST)

            # Enlarged corners
            Q_sw = northwest_corner(
                env.edges[SOUTH, _next(row, end), col],
                env.corners[SOUTHWEST, _next(row, end), col],
                env.edges[WEST, _next(row, end), col],
                state_sw,
            )
            Q_nw = northwest_corner(
                env.edges[WEST, row, col],
                env.corners[NORTHWEST, row, col],
                env.edges[NORTH, row, col],
                state_nw,
            )

            # SVD half-infinite environment
            trscheme = if alg.fixedspace == true
                truncspace(space(env.edges[WEST, row, cnext], 1))
            else
                alg.trscheme
            end
<<<<<<< HEAD
            #@ignore_derivatives @show norm(Q1*Q2)

            #(U, S, V) = tsvd(Q1 * Q2; trunc=trscheme, alg=SVD())
            @tensor QQ[-1 -2 -3;-4 -5 -6] := Q1[-1 -2 -3;1 2 3] * Q2[1 2 3;-4 -5 -6]
            (U, S, V) = tsvd(QQ; trunc=trscheme, alg=SVD())

            @ignore_derivatives n0 = norm(QQ)^2
            @ignore_derivatives n1 = norm(U * S * V)^2
            @ignore_derivatives ϵ = max(ϵ, (n0 - n1) / n0)

            isqS = sdiag_inv_sqrt(S)
            Q = isqS*U'*Q1;
            P = Q2*V'*isqS;
            #@tensor Q[-1; -2 -3 -4] := isqS[-1; 1] * conj(U[2 3 4; 1]) * Q1[2 3 4; -2 -3 -4]
            #@tensor P[-1 -2 -3; -4] := Q2[-1 -2 -3; 1 2 3] * conj(V[4; 1 2 3]) * isqS[4; -4]
=======
            (U, S, V) = tsvd(Q_sw * Q_nw; trunc=trscheme, alg=TensorKit.SVD())  # TODO: Add field in CTMRG to choose SVD function

            # Compute SVD truncation error and check for degenerate singular values
            ignore_derivatives() do
                if alg.verbosity > 0 && is_degenerate_spectrum(S)
                    @warn("degenerate singular values detected: ", diag(S.data))
                end
                n0 = norm(Q_sw * Q_nw)^2
                n1 = norm(U * S * V)^2
                ϵ = max(ϵ, (n0 - n1) / n0)
            end
>>>>>>> 1ea6fd20

            # Compute projectors
            Pl, Pr = build_projectors(U, S, V, Q_sw, Q_nw)
            Pleft[row, col] = Pl
            Pright[row, col] = Pr
        end

        # Use projectors to grow the corners & edges
        for row in 1:size(state, 1)
            rprev = _prev(row, size(state, 1))
            rnext = _next(row, size(state, 1))
            C_sw, C_nw, T_w = grow_env_left(
                state[row, col],
                Pleft[_prev(row, end), col],
                Pright[row, col],
                env.corners[SOUTHWEST, rprev, col],
                env.corners[NORTHWEST, rnext, col],
                env.edges[SOUTH, rprev, col],
                env.edges[WEST, row, col],
                env.edges[NORTH, rnext, col],
            )
            @diffset corners[SOUTHWEST, rprev, cnext] = C_sw
            @diffset corners[NORTHWEST, rnext, cnext] = C_nw
            @diffset edges[WEST, row, cnext] = T_w
        end

        @diffset corners[SOUTHWEST, :, cnext] ./= norm.(corners[SOUTHWEST, :, cnext])
        @diffset corners[NORTHWEST, :, cnext] ./= norm.(corners[NORTHWEST, :, cnext])
        @diffset edges[WEST, :, cnext] ./= norm.(edges[WEST, :, cnext])
    end

    return CTMRGEnv(corners, edges), copy(Pleft), copy(Pright), ϵ
end

# Compute enlarged NW corner
function northwest_corner(E4, C1, E1, peps_above, peps_below=peps_above)
    @tensor corner[-1 -2 -3; -4 -5 -6] :=
        E4[-1 1 2; 3] *
        C1[3; 4] *
        E1[4 5 6; -4] *
        peps_above[7; 5 -5 -2 1] *
        conj(peps_below[7; 6 -6 -3 2])
end

# Compute enlarged NE corner
function northeast_corner(E1, C2, E2, peps_above, peps_below=peps_above)
    @tensor corner[-1 -2 -3; -4 -5 -6] :=
        E1[-1 1 2; 3] *
        C2[3; 4] *
        E2[4 5 6; -4] *
        peps_above[7; 1 5 -5 -2] *
        conj(peps_below[7; 2 6 -6 -3])
end

# Compute enlarged SE corner
function southeast_corner(E2, C3, E3, peps_above, peps_below=peps_above)
    @tensor corner[-1 -2 -3; -4 -5 -6] :=
        E2[-1 1 2; 3] *
        C3[3; 4] *
        E3[4 5 6; -4] *
        peps_above[7; -2 1 5 -5] *
        conj(peps_below[7; -3 2 6 -6])
end

# Build projectors from SVD and enlarged SW & NW corners
function build_projectors(
    U::AbstractTensorMap{E,3,1}, S, V::AbstractTensorMap{E,1,3}, Q_sw, Q_nw
) where {E<:ElementarySpace}
    isqS = sdiag_inv_sqrt(S)
    @tensor Pl[-1 -2 -3; -4] := Q_nw[-1 -2 -3; 1 2 3] * conj(V[4; 1 2 3]) * isqS[4; -4]
    @tensor Pr[-1; -2 -3 -4] := isqS[-1; 1] * conj(U[2 3 4; 1]) * Q_sw[2 3 4; -2 -3 -4]
    return Pl, Pr
end

# Apply projectors to entire left half-environment to grow SW & NW corners, and W edge
function grow_env_left(peps, Pl, Pr, C_sw, C_nw, T_s, T_w, T_n)
    @tensor C_sw′[-1; -2] := C_sw[1; 4] * T_s[-1 2 3; 1] * Pl[4 2 3; -2]
    @tensor C_nw′[-1; -2] := C_nw[1; 2] * T_n[2 3 4; -2] * Pr[-1; 1 3 4]
    @tensor T_w′[-1 -2 -3; -4] :=
        T_w[1 2 3; 4] *
        peps[9; 5 -2 7 2] *
        conj(peps[9; 6 -3 8 3]) *
        Pl[4 5 6; -4] *
        Pr[-1; 1 7 8]
    return C_sw′, C_nw′, T_w′
end

@doc """
    LinearAlgebra.norm(peps::InfinitePEPS, env::CTMRGEnv)

Compute the norm of a PEPS contracted with a CTM environment.
"""

function LinearAlgebra.norm(peps::InfinitePEPS, env::CTMRGEnv)
    total = one(scalartype(peps))

    for r in 1:size(peps, 1), c in 1:size(peps, 2)
        total *= @tensor env.edges[WEST, r, c][1 2 3; 4] *
            env.corners[NORTHWEST, r, c][4; 5] *
            env.edges[NORTH, r, c][5 6 7; 8] *
            env.corners[NORTHEAST, r, c][8; 9] *
            env.edges[EAST, r, c][9 10 11; 12] *
            env.corners[SOUTHEAST, r, c][12; 13] *
            env.edges[SOUTH, r, c][13 14 15; 16] *
            env.corners[SOUTHWEST, r, c][16; 1] *
            peps[r, c][17; 6 10 14 2] *
            conj(peps[r, c][17; 7 11 15 3])

<<<<<<< HEAD
function contract_ctrmg(
    envs::CTMRGEnv, peps_above=envs.peps_above, peps_below=envs.peps_below
)
    total = 1.0 + 0im

    for r in 1:size(peps_above, 1), c in 1:size(peps_above, 2)
        total *= @tensor envs.edges[WEST, r, c][1 2 3; 4] *
            envs.corners[NORTHWEST, r, c][4; 5] *
            envs.edges[NORTH, r, c][5 6 7; 8] *
            envs.corners[NORTHEAST, r, c][8; 9] *
            envs.edges[EAST, r, c][9 10 11; 12] *
            envs.corners[SOUTHEAST, r, c][12; 13] *
            envs.edges[SOUTH, r, c][13 14 15; 16] *
            envs.corners[SOUTHWEST, r, c][16; 1] *
            peps_above[r, c][17; 6 10 14 2] *
            conj(peps_below[r, c][17; 7 11 15 3])

        total *=  @tensor envs.corners[NORTHWEST, r, c][1; 2] *
            envs.corners[NORTHEAST, r, mod1(c - 1, end)][2; 3] *
            envs.corners[SOUTHEAST, mod1(r - 1, end), mod1(c - 1, end)][3; 4] *
            envs.corners[SOUTHWEST, mod1(r - 1, end), c][4; 1]
=======
        total *= tr(
            env.corners[NORTHWEST, r, c] *
            env.corners[NORTHEAST, r, mod1(c - 1, end)] *
            env.corners[SOUTHEAST, mod1(r - 1, end), mod1(c - 1, end)] *
            env.corners[SOUTHWEST, mod1(r - 1, end), c],
        )
>>>>>>> 1ea6fd20

        total /= @tensor env.edges[WEST, r, c][1 10 11; 4] *
            env.corners[NORTHWEST, r, c][4; 5] *
            env.corners[NORTHEAST, r, mod1(c - 1, end)][5; 6] *
            env.edges[EAST, r, mod1(c - 1, end)][6 10 11; 7] *
            env.corners[SOUTHEAST, r, mod1(c - 1, end)][7; 8] *
            env.corners[SOUTHWEST, r, c][8; 1]

        total /= @tensor env.corners[NORTHWEST, r, c][1; 2] *
            env.edges[NORTH, r, c][2 10 11; 3] *
            env.corners[NORTHEAST, r, c][3; 4] *
            env.corners[SOUTHEAST, mod1(r - 1, end), c][4; 5] *
            env.edges[SOUTH, mod1(r - 1, end), c][5 10 11; 6] *
            env.corners[SOUTHWEST, mod1(r - 1, end), c][6; 1]
    end

    return total
end<|MERGE_RESOLUTION|>--- conflicted
+++ resolved
@@ -91,7 +91,7 @@
     )
     env′, = ctmrg_iter(state, env, alg_fixed)
     envfix = gauge_fix(env, env′)
-    check_elementwise_convergence(env, envfix; atol=alg.tol^(3 / 4)) ||
+    check_elementwise_convergence(env, envfix; atol=alg.tol^(1 / 2)) ||
         @warn "CTMRG did not converge elementwise."
     return envfix
 end
@@ -324,35 +324,19 @@
             else
                 alg.trscheme
             end
-<<<<<<< HEAD
-            #@ignore_derivatives @show norm(Q1*Q2)
-
-            #(U, S, V) = tsvd(Q1 * Q2; trunc=trscheme, alg=SVD())
-            @tensor QQ[-1 -2 -3;-4 -5 -6] := Q1[-1 -2 -3;1 2 3] * Q2[1 2 3;-4 -5 -6]
-            (U, S, V) = tsvd(QQ; trunc=trscheme, alg=SVD())
-
-            @ignore_derivatives n0 = norm(QQ)^2
-            @ignore_derivatives n1 = norm(U * S * V)^2
-            @ignore_derivatives ϵ = max(ϵ, (n0 - n1) / n0)
-
-            isqS = sdiag_inv_sqrt(S)
-            Q = isqS*U'*Q1;
-            P = Q2*V'*isqS;
-            #@tensor Q[-1; -2 -3 -4] := isqS[-1; 1] * conj(U[2 3 4; 1]) * Q1[2 3 4; -2 -3 -4]
-            #@tensor P[-1 -2 -3; -4] := Q2[-1 -2 -3; 1 2 3] * conj(V[4; 1 2 3]) * isqS[4; -4]
-=======
-            (U, S, V) = tsvd(Q_sw * Q_nw; trunc=trscheme, alg=TensorKit.SVD())  # TODO: Add field in CTMRG to choose SVD function
+            @tensor QQ[-1 -2 -3;-4 -5 -6] := Q_sw[-1 -2 -3;1 2 3] * Q_nw[1 2 3;-4 -5 -6]
+            (U, S, V) = tsvd(QQ; trunc=trscheme, alg=TensorKit.SVD())
+            #(U, S, V) = tsvd(Q_sw * Q_nw; trunc=trscheme, alg=TensorKit.SVD())  # TODO: Add field in CTMRG to choose SVD function
 
             # Compute SVD truncation error and check for degenerate singular values
             ignore_derivatives() do
                 if alg.verbosity > 0 && is_degenerate_spectrum(S)
                     @warn("degenerate singular values detected: ", diag(S.data))
                 end
-                n0 = norm(Q_sw * Q_nw)^2
+                n0 = norm(QQ)^2
                 n1 = norm(U * S * V)^2
                 ϵ = max(ϵ, (n0 - n1) / n0)
             end
->>>>>>> 1ea6fd20
 
             # Compute projectors
             Pl, Pr = build_projectors(U, S, V, Q_sw, Q_nw)
@@ -422,8 +406,10 @@
     U::AbstractTensorMap{E,3,1}, S, V::AbstractTensorMap{E,1,3}, Q_sw, Q_nw
 ) where {E<:ElementarySpace}
     isqS = sdiag_inv_sqrt(S)
-    @tensor Pl[-1 -2 -3; -4] := Q_nw[-1 -2 -3; 1 2 3] * conj(V[4; 1 2 3]) * isqS[4; -4]
-    @tensor Pr[-1; -2 -3 -4] := isqS[-1; 1] * conj(U[2 3 4; 1]) * Q_sw[2 3 4; -2 -3 -4]
+    Pl = Q_nw*V'*isqS
+    Pr = isqS*U'*Q_sw
+    #@tensor Pl[-1 -2 -3; -4] := Q_nw[-1 -2 -3; 1 2 3] * conj(V[4; 1 2 3]) * isqS[4; -4]
+    #@tensor Pr[-1; -2 -3 -4] := isqS[-1; 1] * conj(U[2 3 4; 1]) * Q_sw[2 3 4; -2 -3 -4]
     return Pl, Pr
 end
 
@@ -461,36 +447,10 @@
             peps[r, c][17; 6 10 14 2] *
             conj(peps[r, c][17; 7 11 15 3])
 
-<<<<<<< HEAD
-function contract_ctrmg(
-    envs::CTMRGEnv, peps_above=envs.peps_above, peps_below=envs.peps_below
-)
-    total = 1.0 + 0im
-
-    for r in 1:size(peps_above, 1), c in 1:size(peps_above, 2)
-        total *= @tensor envs.edges[WEST, r, c][1 2 3; 4] *
-            envs.corners[NORTHWEST, r, c][4; 5] *
-            envs.edges[NORTH, r, c][5 6 7; 8] *
-            envs.corners[NORTHEAST, r, c][8; 9] *
-            envs.edges[EAST, r, c][9 10 11; 12] *
-            envs.corners[SOUTHEAST, r, c][12; 13] *
-            envs.edges[SOUTH, r, c][13 14 15; 16] *
-            envs.corners[SOUTHWEST, r, c][16; 1] *
-            peps_above[r, c][17; 6 10 14 2] *
-            conj(peps_below[r, c][17; 7 11 15 3])
-
-        total *=  @tensor envs.corners[NORTHWEST, r, c][1; 2] *
-            envs.corners[NORTHEAST, r, mod1(c - 1, end)][2; 3] *
-            envs.corners[SOUTHEAST, mod1(r - 1, end), mod1(c - 1, end)][3; 4] *
-            envs.corners[SOUTHWEST, mod1(r - 1, end), c][4; 1]
-=======
-        total *= tr(
-            env.corners[NORTHWEST, r, c] *
-            env.corners[NORTHEAST, r, mod1(c - 1, end)] *
-            env.corners[SOUTHEAST, mod1(r - 1, end), mod1(c - 1, end)] *
-            env.corners[SOUTHWEST, mod1(r - 1, end), c],
-        )
->>>>>>> 1ea6fd20
+        total *=  @tensor env.corners[NORTHWEST, r, c][1; 2] *
+            env.corners[NORTHEAST, r, mod1(c - 1, end)][2; 3] *
+            env.corners[SOUTHEAST, mod1(r - 1, end), mod1(c - 1, end)][3; 4] *
+            env.corners[SOUTHWEST, mod1(r - 1, end), c][4; 1]
 
         total /= @tensor env.edges[WEST, r, c][1 10 11; 4] *
             env.corners[NORTHWEST, r, c][4; 5] *
