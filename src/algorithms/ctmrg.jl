# TODO: add abstract Algorithm type?
"""
    struct CTMRG(; trscheme = TensorKit.notrunc(), tol = Defaults.ctmrg_tol,
                 maxiter = Defaults.ctmrg_maxiter, miniter = Defaults.ctmrg_miniter,
                 verbosity = 0, fixedspace = false)

Algorithm struct that represents the CTMRG algorithm for contracting infinite PEPS.
The projector bond dimensions are set via `trscheme` which controls the truncation
properties inside of `TensorKit.tsvd`. Each CTMRG run is converged up to `tol`
where the singular value convergence of the corners as well as the norm is checked.
The maximal and minimal number of CTMRG iterations is set with `maxiter` and `miniter`.
Different levels of output information are printed depending on `verbosity` (0, 1 or 2).
Regardless of the truncation scheme, the space can be kept fixed with `fixedspace`.
"""
@kwdef struct CTMRG
    trscheme::TruncationScheme = TensorKit.notrunc()
    tol::Float64 = Defaults.ctmrg_tol
    maxiter::Int = Defaults.ctmrg_maxiter
    miniter::Int = Defaults.ctmrg_miniter
    verbosity::Int = 0
    fixedspace::Bool = false
end

"""
    MPSKit.leading_boundary([envinit], state, alg::CTMRG)

Contract `state` using CTMRG and return the CTM environment.
Per default, a random initial environment is used.
"""
function MPSKit.leading_boundary(state, alg::CTMRG)
    return MPSKit.leading_boundary(CTMRGEnv(state), state, alg)
end
function MPSKit.leading_boundary(envinit, state, alg::CTMRG)
    normold = 1.0
    CSold = map(x -> tsvd(x; alg=TensorKit.SVD())[2], envinit.corners)
    TSold = map(x -> tsvd(x; alg=TensorKit.SVD())[2], envinit.edges)
    ϵold = 1.0
    env = deepcopy(envinit)

    for i in 1:(alg.maxiter)
        env, ϵ = ctmrg_iter(state, env, alg)  # Grow and renormalize in all 4 directions

        # Compute convergence criteria and take max (TODO: How should we handle logging all of this?)
        Δϵ = abs((ϵold - ϵ) / ϵold)
        normnew = norm(state, env)
        Δnorm = abs(normold - normnew) / abs(normold)
        CSnew = map(c -> tsvd(c; alg=TensorKit.SVD())[2], env.corners)
        ΔCS = maximum(zip(CSold, CSnew)) do (c_old, c_new)
            # only compute the difference on the smallest part of the spaces
            smallest = infimum(MPSKit._firstspace(c_old), MPSKit._firstspace(c_new))
            e_old = isometry(MPSKit._firstspace(c_old), smallest)
            e_new = isometry(MPSKit._firstspace(c_new), smallest)
            return norm(e_new' * c_new * e_new - e_old' * c_old * e_old)
        end
        TSnew = map(t -> tsvd(t; alg=TensorKit.SVD())[2], env.edges)

        ΔTS = maximum(zip(TSold, TSnew)) do (t_old, t_new)
            MPSKit._firstspace(t_old) == MPSKit._firstspace(t_new) ||
                return scalartype(t_old)(Inf)
            # TODO: implement when spaces aren't the same
            return norm(t_new - t_old)
        end

        conv_condition = max(Δnorm, ΔCS, ΔTS) < alg.tol && i > alg.miniter
        ignore_derivatives() do # Print verbose info
            if alg.verbosity > 1 || (alg.verbosity == 1 && (i == 1 || conv_condition))
                @printf(
                    "CTMRG iter: %3d   norm: %.2e   Δnorm: %.2e   ΔCS: %.2e   ΔTS: %.2e   ϵ: %.2e   Δϵ: %.2e\n",
                    i,
                    abs(normnew),
                    Δnorm,
                    ΔCS,
                    ΔTS,
                    ϵ,
                    Δϵ
                )
            end
            alg.verbosity > 0 &&
                i == alg.maxiter &&
                @warn(
                    "CTMRG reached maximal number of iterations at (Δnorm=$Δnorm, ΔCS=$ΔCS, ΔTS=$ΔTS)"
                )
        end
        conv_condition && break  # Converge if maximal Δ falls below tolerance

        # Update convergence criteria
        normold = normnew
        CSold = CSnew
        TSold = TSnew
        ϵold = ϵ
    end

    # Do one final iteration that does not change the spaces
    alg_fixed = CTMRG(;
        alg.trscheme, alg.tol, alg.maxiter, alg.miniter, alg.verbosity, fixedspace=true
    )
    env′, = ctmrg_iter(state, env, alg_fixed)
    envfix = gauge_fix(env, env′)
    check_elementwise_convergence(env, envfix; atol=alg.tol^(1 / 2)) ||
        @warn "CTMRG did not converge elementwise."
    return envfix
end

"""
    gauge_fix(envprev::CTMRGEnv{C,T}, envfinal::CTMRGEnv{C,T}) where {C,T}

Fix the gauge of `envfinal` based on the previous environment `envprev`.
This assumes that the `envfinal` is the result of one CTMRG iteration on `envprev`.
Given that the CTMRG run is converged, the returned environment will be
element-wise converged to `envprev`.
"""
function gauge_fix(envprev::CTMRGEnv{C,T}, envfinal::CTMRGEnv{C,T}) where {C,T}
    # Check if spaces in envprev and envfinal are the same
    same_spaces = map(Iterators.product(axes(envfinal.edges)...)) do (dir, r, c)
        space(envfinal.edges[dir, r, c]) == space(envprev.edges[dir, r, c]) &&
            space(envfinal.corners[dir, r, c]) == space(envprev.corners[dir, r, c])
    end
    @assert all(same_spaces) "Spaces of envprev and envfinal are not the same"

    # Try the "general" algorithm from https://arxiv.org/abs/2311.11894
    signs = map(Iterators.product(axes(envfinal.edges)...)) do (dir, r, c)
        # Gather edge tensors and pretend they're InfiniteMPSs
        if dir == NORTH
            Tsprev = circshift(envprev.edges[dir, r, :], 1 - c)
            Tsfinal = circshift(envfinal.edges[dir, r, :], 1 - c)
        elseif dir == EAST
            Tsprev = circshift(envprev.edges[dir, :, c], 1 - r)
            Tsfinal = circshift(envfinal.edges[dir, :, c], 1 - r)
        elseif dir == SOUTH
            Tsprev = circshift(reverse(envprev.edges[dir, r, :]), c)
            Tsfinal = circshift(reverse(envfinal.edges[dir, r, :]), c)
        elseif dir == WEST
            Tsprev = circshift(reverse(envprev.edges[dir, :, c]), r)
            Tsfinal = circshift(reverse(envfinal.edges[dir, :, c]), r)
        end

        # Random MPS of same bond dimension
        M = map(Tsfinal) do t
            TensorMap(randn, scalartype(t), codomain(t) ← domain(t))
        end

        # Find right fixed points of mixed transfer matrices
        ρinit = TensorMap(
            randn,
            scalartype(T),
            MPSKit._lastspace(Tsfinal[end])' ← MPSKit._lastspace(M[end])',
        )
        ρprev = eigsolve(TransferMatrix(Tsprev, M), ρinit, 1, :LM)[2][1]
        ρfinal = eigsolve(TransferMatrix(Tsfinal, M), ρinit, 1, :LM)[2][1]

        # Decompose and multiply
        Up, _, Vp = tsvd(ρprev)
        Uf, _, Vf = tsvd(ρfinal)
        Qprev = Up * Vp
        Qfinal = Uf * Vf
        σ = Qprev * Qfinal'

        return σ
    end

    cornersfix, edgesfix = fix_relative_phases(envfinal, signs)

    # Fix global phase
    cornersgfix = map(zip(envprev.corners, cornersfix)) do (Cprev, Cfix)
        φ = dot(Cprev, Cfix)
        φ' * Cfix
    end
    edgesgfix = map(zip(envprev.edges, edgesfix)) do (Tprev, Tfix)
        φ = dot(Tprev, Tfix)
        φ' * Tfix
    end
    envfix = CTMRGEnv(cornersgfix, edgesgfix)

    return envfix
end

# Explicit fixing of relative phases (doing this compactly in a loop is annoying)
function fix_relative_phases(envfinal::CTMRGEnv, signs)
    C1 = map(Iterators.product(axes(envfinal.corners)[2:3]...)) do (r, c)
        @tensor Cfix[-1; -2] :=
            signs[WEST, _prev(r, end), c][-1 1] *
            envfinal.corners[NORTHWEST, r, c][1; 2] *
            conj(signs[NORTH, r, c][-2 2])
    end
    T1 = map(Iterators.product(axes(envfinal.edges)[2:3]...)) do (r, c)
        @tensor Tfix[-1 -2 -3; -4] :=
            signs[NORTH, r, c][-1 1] *
            envfinal.edges[NORTH, r, c][1 -2 -3; 2] *
            conj(signs[NORTH, r, _next(c, end)][-4 2])
    end

    C2 = map(Iterators.product(axes(envfinal.corners)[2:3]...)) do (r, c)
        @tensor Cfix[-1; -2] :=
            signs[NORTH, r, _next(c, end)][-1 1] *
            envfinal.corners[NORTHEAST, r, c][1; 2] *
            conj(signs[EAST, r, c][-2 2])
    end
    T2 = map(Iterators.product(axes(envfinal.edges)[2:3]...)) do (r, c)
        @tensor Tfix[-1 -2 -3; -4] :=
            signs[EAST, r, c][-1 1] *
            envfinal.edges[EAST, r, c][1 -2 -3; 2] *
            conj(signs[EAST, _next(r, end), c][-4 2])
    end

    C3 = map(Iterators.product(axes(envfinal.corners)[2:3]...)) do (r, c)
        @tensor Cfix[-1; -2] :=
            signs[EAST, _next(r, end), c][-1 1] *
            envfinal.corners[SOUTHEAST, r, c][1; 2] *
            conj(signs[SOUTH, r, c][-2 2])
    end
    T3 = map(Iterators.product(axes(envfinal.edges)[2:3]...)) do (r, c)
        @tensor Tfix[-1 -2 -3; -4] :=
            signs[SOUTH, r, c][-1 1] *
            envfinal.edges[SOUTH, r, c][1 -2 -3; 2] *
            conj(signs[SOUTH, r, _prev(c, end)][-4 2])
    end

    C4 = map(Iterators.product(axes(envfinal.corners)[2:3]...)) do (r, c)
        @tensor Cfix[-1; -2] :=
            signs[SOUTH, r, _prev(c, end)][-1 1] *
            envfinal.corners[SOUTHWEST, r, c][1; 2] *
            conj(signs[WEST, r, c][-2 2])
    end
    T4 = map(Iterators.product(axes(envfinal.edges)[2:3]...)) do (r, c)
        @tensor Tfix[-1 -2 -3; -4] :=
            signs[WEST, r, c][-1 1] *
            envfinal.edges[WEST, r, c][1 -2 -3; 2] *
            conj(signs[WEST, _prev(r, end), c][-4 2])
    end

    return stack([C1, C2, C3, C4]; dims=1), stack([T1, T2, T3, T4]; dims=1)
end

"""
    check_elementwise_convergence(envfinal, envfix; atol=1e-6)

Check if the element-wise difference of the corner and edge tensors of the final and fixed
CTMRG environments are below some tolerance.
"""
function check_elementwise_convergence(
    envfinal::CTMRGEnv, envfix::CTMRGEnv; atol::Real=1e-6
)
    ΔC = envfinal.corners .- envfix.corners
    ΔCmax = norm(ΔC, Inf)
    ΔCmean = norm(ΔC)
    @debug "maxᵢⱼ|Cⁿ⁺¹ - Cⁿ|ᵢⱼ = $ΔCmax   mean |Cⁿ⁺¹ - Cⁿ|ᵢⱼ = $ΔCmean"

    ΔT = envfinal.edges .- envfix.edges
    ΔTmax = norm(ΔT, Inf)
    ΔTmean = norm(ΔT)
    @debug "maxᵢⱼ|Tⁿ⁺¹ - Tⁿ|ᵢⱼ = $ΔTmax   mean |Tⁿ⁺¹ - Tⁿ|ᵢⱼ = $ΔTmean"

    # Check differences for all tensors in unit cell to debug properly
    for (dir, r, c) in Iterators.product(axes(envfinal.edges)...)
        @debug(
            "$((dir, r, c)): all |Cⁿ⁺¹ - Cⁿ|ᵢⱼ < ϵ: ",
            all(x -> abs(x) < atol, convert(Array, ΔC[dir, r, c])),
        )
        @debug(
            "$((dir, r, c)): all |Tⁿ⁺¹ - Tⁿ|ᵢⱼ < ϵ: ",
            all(x -> abs(x) < atol, convert(Array, ΔT[dir, r, c])),
        )
    end

    return isapprox(ΔCmax, 0; atol) && isapprox(ΔTmax, 0; atol)
end

@non_differentiable check_elementwise_convergence(args...)

"""
    ctmrg_iter(state, env::CTMRGEnv{C,T}, alg::CTMRG) where {C,T}
    
Perform one iteration of CTMRG that maps the `state` and `env` to a new environment,
and also return the truncation error.
One CTMRG iteration consists of four `left_move` calls and 90 degree rotations,
such that the environment is grown and renormalized in all four directions.
"""
function ctmrg_iter(state, env::CTMRGEnv{C,T}, alg::CTMRG) where {C,T}
    ϵ = 0.0

    for _ in 1:4
        env, _, _, ϵ₀ = left_move(state, env, alg)
        state = rotate_north(state, EAST)
        env = rotate_north(env, EAST)
        ϵ = max(ϵ, ϵ₀)
    end

    return env, ϵ
end

"""
    left_move(state, env::CTMRGEnv{C,T}, alg::CTMRG) where {C,T}

Grow, project and renormalize the environment `env` in west direction.
Return the updated environment as well as the projectors and truncation error.
"""
function left_move(state, env::CTMRGEnv{C,T}, alg::CTMRG) where {C,T}
    corners::typeof(env.corners) = copy(env.corners)
    edges::typeof(env.edges) = copy(env.edges)
    ϵ = 0.0
    Pleft, Pright = Zygote.Buffer.(projector_type(T, size(state)))  # Use Zygote.Buffer instead of @diffset to avoid ZeroTangent errors in _setindex

    for col in 1:size(state, 2)
        cnext = _next(col, size(state, 2))

        # Compute projectors
        for row in 1:size(state, 1)
            rnext = _next(row, size(state, 1))
            state_nw = state[row, col]
            state_sw = rotate_north(state[rnext, col], WEST)

            # Enlarged corners
            Q_sw = northwest_corner(
                env.edges[SOUTH, _next(row, end), col],
                env.corners[SOUTHWEST, _next(row, end), col],
                env.edges[WEST, _next(row, end), col],
                state_sw,
            )
            Q_nw = northwest_corner(
                env.edges[WEST, row, col],
                env.corners[NORTHWEST, row, col],
                env.edges[NORTH, row, col],
                state_nw,
            )

            # SVD half-infinite environment
            trscheme = if alg.fixedspace == true
                truncspace(space(env.edges[WEST, row, cnext], 1))
            else
                alg.trscheme
            end
<<<<<<< HEAD
            @tensor QQ[-1 -2 -3;-4 -5 -6] := Q_sw[-1 -2 -3;1 2 3] * Q_nw[1 2 3;-4 -5 -6]
            (U, S, V) = tsvd(QQ; trunc=trscheme, alg=TensorKit.SVD())
            #(U, S, V) = tsvd(Q_sw * Q_nw; trunc=trscheme, alg=TensorKit.SVD())  # TODO: Add field in CTMRG to choose SVD function
=======
            U, S, V, ϵ_local = tsvd!(Q_sw * Q_nw; trunc=trscheme, alg=TensorKit.SVD())  # TODO: Add field in CTMRG to choose SVD function
            ϵ = max(ϵ, ϵ_local / norm(S))
            # TODO: check if we can just normalize enlarged corners s.t. trunc behaves a bit better
>>>>>>> 4bc49803

            # Compute SVD truncation error and check for degenerate singular values
            ignore_derivatives() do
                if alg.verbosity > 0 && is_degenerate_spectrum(S)
                    svals = TensorKit.SectorDict(c => diag(b) for (c, b) in blocks(S))
                    @warn("degenerate singular values detected: ", svals)
                end
<<<<<<< HEAD
                n0 = norm(QQ)^2
                n1 = norm(U * S * V)^2
                ϵ = max(ϵ, (n0 - n1) / n0)
=======
>>>>>>> 4bc49803
            end

            # Compute projectors
            Pl, Pr = build_projectors(U, S, V, Q_sw, Q_nw)
            Pleft[row, col] = Pl
            Pright[row, col] = Pr
        end

        # Use projectors to grow the corners & edges
        for row in 1:size(state, 1)
            rprev = _prev(row, size(state, 1))
            rnext = _next(row, size(state, 1))
            C_sw, C_nw, T_w = grow_env_left(
                state[row, col],
                Pleft[_prev(row, end), col],
                Pright[row, col],
                env.corners[SOUTHWEST, rprev, col],
                env.corners[NORTHWEST, rnext, col],
                env.edges[SOUTH, rprev, col],
                env.edges[WEST, row, col],
                env.edges[NORTH, rnext, col],
            )
            @diffset corners[SOUTHWEST, rprev, cnext] = C_sw
            @diffset corners[NORTHWEST, rnext, cnext] = C_nw
            @diffset edges[WEST, row, cnext] = T_w
        end

        @diffset corners[SOUTHWEST, :, cnext] ./= norm.(corners[SOUTHWEST, :, cnext])
        @diffset corners[NORTHWEST, :, cnext] ./= norm.(corners[NORTHWEST, :, cnext])
        @diffset edges[WEST, :, cnext] ./= norm.(edges[WEST, :, cnext])
    end

    return CTMRGEnv(corners, edges), copy(Pleft), copy(Pright), ϵ
end

# Compute enlarged NW corner
function northwest_corner(E4, C1, E1, peps_above, peps_below=peps_above)
    @tensor corner[-1 -2 -3; -4 -5 -6] :=
        E4[-1 1 2; 3] *
        C1[3; 4] *
        E1[4 5 6; -4] *
        peps_above[7; 5 -5 -2 1] *
        conj(peps_below[7; 6 -6 -3 2])
end

# Compute enlarged NE corner
function northeast_corner(E1, C2, E2, peps_above, peps_below=peps_above)
    @tensor corner[-1 -2 -3; -4 -5 -6] :=
        E1[-1 1 2; 3] *
        C2[3; 4] *
        E2[4 5 6; -4] *
        peps_above[7; 1 5 -5 -2] *
        conj(peps_below[7; 2 6 -6 -3])
end

# Compute enlarged SE corner
function southeast_corner(E2, C3, E3, peps_above, peps_below=peps_above)
    @tensor corner[-1 -2 -3; -4 -5 -6] :=
        E2[-1 1 2; 3] *
        C3[3; 4] *
        E3[4 5 6; -4] *
        peps_above[7; -2 1 5 -5] *
        conj(peps_below[7; -3 2 6 -6])
end

# Build projectors from SVD and enlarged SW & NW corners
function build_projectors(
    U::AbstractTensorMap{E,3,1}, S, V::AbstractTensorMap{E,1,3}, Q_sw, Q_nw
) where {E<:ElementarySpace}
    isqS = sdiag_inv_sqrt(S)
    Pl = Q_nw*V'*isqS
    Pr = isqS*U'*Q_sw
    #@tensor Pl[-1 -2 -3; -4] := Q_nw[-1 -2 -3; 1 2 3] * conj(V[4; 1 2 3]) * isqS[4; -4]
    #@tensor Pr[-1; -2 -3 -4] := isqS[-1; 1] * conj(U[2 3 4; 1]) * Q_sw[2 3 4; -2 -3 -4]
    return Pl, Pr
end

# Apply projectors to entire left half-environment to grow SW & NW corners, and W edge
function grow_env_left(peps, Pl, Pr, C_sw, C_nw, T_s, T_w, T_n)
    @tensor C_sw′[-1; -2] := C_sw[1; 4] * T_s[-1 2 3; 1] * Pl[4 2 3; -2]
    @tensor C_nw′[-1; -2] := C_nw[1; 2] * T_n[2 3 4; -2] * Pr[-1; 1 3 4]
    @tensor T_w′[-1 -2 -3; -4] :=
        T_w[1 2 3; 4] *
        peps[9; 5 -2 7 2] *
        conj(peps[9; 6 -3 8 3]) *
        Pl[4 5 6; -4] *
        Pr[-1; 1 7 8]
    return C_sw′, C_nw′, T_w′
end

@doc """
    LinearAlgebra.norm(peps::InfinitePEPS, env::CTMRGEnv)

Compute the norm of a PEPS contracted with a CTM environment.
"""

function LinearAlgebra.norm(peps::InfinitePEPS, env::CTMRGEnv)
    total = one(scalartype(peps))

    for r in 1:size(peps, 1), c in 1:size(peps, 2)
        total *= @tensor env.edges[WEST, r, c][1 2 3; 4] *
            env.corners[NORTHWEST, r, c][4; 5] *
            env.edges[NORTH, r, c][5 6 7; 8] *
            env.corners[NORTHEAST, r, c][8; 9] *
            env.edges[EAST, r, c][9 10 11; 12] *
            env.corners[SOUTHEAST, r, c][12; 13] *
            env.edges[SOUTH, r, c][13 14 15; 16] *
            env.corners[SOUTHWEST, r, c][16; 1] *
            peps[r, c][17; 6 10 14 2] *
            conj(peps[r, c][17; 7 11 15 3])

        total *=  @tensor env.corners[NORTHWEST, r, c][1; 2] *
            env.corners[NORTHEAST, r, mod1(c - 1, end)][2; 3] *
            env.corners[SOUTHEAST, mod1(r - 1, end), mod1(c - 1, end)][3; 4] *
            env.corners[SOUTHWEST, mod1(r - 1, end), c][4; 1]

        total /= @tensor env.edges[WEST, r, c][1 10 11; 4] *
            env.corners[NORTHWEST, r, c][4; 5] *
            env.corners[NORTHEAST, r, mod1(c - 1, end)][5; 6] *
            env.edges[EAST, r, mod1(c - 1, end)][6 10 11; 7] *
            env.corners[SOUTHEAST, r, mod1(c - 1, end)][7; 8] *
            env.corners[SOUTHWEST, r, c][8; 1]

        total /= @tensor env.corners[NORTHWEST, r, c][1; 2] *
            env.edges[NORTH, r, c][2 10 11; 3] *
            env.corners[NORTHEAST, r, c][3; 4] *
            env.corners[SOUTHEAST, mod1(r - 1, end), c][4; 5] *
            env.edges[SOUTH, mod1(r - 1, end), c][5 10 11; 6] *
            env.corners[SOUTHWEST, mod1(r - 1, end), c][6; 1]
    end

    return total
end<|MERGE_RESOLUTION|>--- conflicted
+++ resolved
@@ -329,15 +329,11 @@
             else
                 alg.trscheme
             end
-<<<<<<< HEAD
             @tensor QQ[-1 -2 -3;-4 -5 -6] := Q_sw[-1 -2 -3;1 2 3] * Q_nw[1 2 3;-4 -5 -6]
-            (U, S, V) = tsvd(QQ; trunc=trscheme, alg=TensorKit.SVD())
-            #(U, S, V) = tsvd(Q_sw * Q_nw; trunc=trscheme, alg=TensorKit.SVD())  # TODO: Add field in CTMRG to choose SVD function
-=======
-            U, S, V, ϵ_local = tsvd!(Q_sw * Q_nw; trunc=trscheme, alg=TensorKit.SVD())  # TODO: Add field in CTMRG to choose SVD function
+            U, S, V, ϵ_local = tsvd!(QQ; trunc=trscheme, alg=TensorKit.SVD())
+            #U, S, V, ϵ_local = tsvd!(Q_sw * Q_nw; trunc=trscheme, alg=TensorKit.SVD())  # TODO: Add field in CTMRG to choose SVD function
             ϵ = max(ϵ, ϵ_local / norm(S))
             # TODO: check if we can just normalize enlarged corners s.t. trunc behaves a bit better
->>>>>>> 4bc49803
 
             # Compute SVD truncation error and check for degenerate singular values
             ignore_derivatives() do
@@ -345,12 +341,6 @@
                     svals = TensorKit.SectorDict(c => diag(b) for (c, b) in blocks(S))
                     @warn("degenerate singular values detected: ", svals)
                 end
-<<<<<<< HEAD
-                n0 = norm(QQ)^2
-                n1 = norm(U * S * V)^2
-                ϵ = max(ϵ, (n0 - n1) / n0)
-=======
->>>>>>> 4bc49803
             end
 
             # Compute projectors
