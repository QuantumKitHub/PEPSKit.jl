"""
    SimultaneousCTMRG(; tol=Defaults.ctmrg_tol, maxiter=Defaults.ctmrg_maxiter,
                      miniter=Defaults.ctmrg_miniter, verbosity=0,
                      projector_alg=Defaults.projector_alg,
                      svd_alg=SVDAdjoint(), trscheme=FixedSpaceTruncation())

CTMRG algorithm where all sides are grown and renormalized at the same time. In particular,
the projectors are applied to the corners from two sides simultaneously. The projectors are
computed using `projector_alg` from `svd_alg` SVDs where the truncation scheme is set via 
`trscheme`.
"""
struct SimultaneousCTMRG <: CTMRGAlgorithm
    tol::Float64
    maxiter::Int
    miniter::Int
    verbosity::Int
    projector_alg::ProjectorAlgorithm
end
function SimultaneousCTMRG(;
    tol=Defaults.ctmrg_tol,
    maxiter=Defaults.ctmrg_maxiter,
    miniter=Defaults.ctmrg_miniter,
    verbosity=2,
    projector_alg=Defaults.projector_alg_type,
    svd_alg=Defaults.svd_alg,
    trscheme=Defaults.trscheme,
)
    return SimultaneousCTMRG(
        tol, maxiter, miniter, verbosity, projector_alg(; svd_alg, trscheme, verbosity)
    )
end

function ctmrg_iteration(state, envs::CTMRGEnv, alg::SimultaneousCTMRG)
    enlarged_corners = dtmap(eachcoordinate(state, 1:4)) do idx
        return TensorMap(EnlargedCorner(state, envs, idx), idx[1])
    end  # expand environment
    projectors, truncation_error, condition_number, U, S, V = simultaneous_projectors(
        enlarged_corners, envs, alg.projector_alg
    )  # compute projectors on all coordinates
    envs′ = renormalize_simultaneously(enlarged_corners, projectors, state, envs)  # renormalize enlarged corners
    return envs′, truncation_error, condition_number, U, S, V
end

# Pre-allocate U, S, and V tensor as Zygote buffers to make it differentiable
function _prealloc_svd(edges::AbstractArray{E,N}) where {E,N}
    Sc = scalartype(E)
<<<<<<< HEAD
    U = Zygote.Buffer(map(e -> TensorMap(zeros, Sc, space(e)), edges))
    V = Zygote.Buffer(map(e -> TensorMap(zeros, Sc, domain(e), codomain(e)), edges))
    S = Zygote.Buffer(edges, tensormaptype(spacetype(E), 1, 1, real(Sc)))  # Corner type but with real numbers
=======
    U = Zygote.Buffer(map(e -> zeros(Sc, space(e)), edges))
    V = Zygote.Buffer(map(e -> zeros(Sc, domain(e), codomain(e)), edges))
    S = Zygote.Buffer(U.data, tensormaptype(spacetype(E), 1, 1, real(Sc)))  # Corner type but with real numbers
>>>>>>> 4de9e091
    return U, S, V
end

# Compute condition number σ_max / σ_min for diagonal singular value TensorMap
function _condition_number(S::AbstractTensorMap)
    # Take maximal condition number over all blocks
    return maximum(blocks(S)) do (_, b)
        b_diag = diag(b)
        return maximum(b_diag) / minimum(b_diag)
    end
end
@non_differentiable _condition_number(S::AbstractTensorMap)

"""
    simultaneous_projectors(enlarged_corners::Array{E,3}, envs::CTMRGEnv, alg::ProjectorAlgorithm)
    simultaneous_projectors(coordinate, enlarged_corners::Array{E,3}, alg::ProjectorAlgorithm)

Compute CTMRG projectors in the `:simultaneous` scheme either for all provided
enlarged corners or on a specific `coordinate`.
"""
function simultaneous_projectors(
    enlarged_corners::Array{E,3}, envs::CTMRGEnv, alg::ProjectorAlgorithm
) where {E}
    U, S, V = _prealloc_svd(envs.edges)
    ϵ = Zygote.Buffer(zeros(real(scalartype(envs)), size(envs)))

    projectors = dtmap(eachcoordinate(envs, 1:4)) do coordinate
        coordinate′ = _next_coordinate(coordinate, size(envs)[2:3]...)
        trscheme = truncation_scheme(alg, envs.edges[coordinate[1], coordinate′[2:3]...])
        proj, err, U′, S′, V′ = simultaneous_projectors(
            coordinate, enlarged_corners, @set(alg.trscheme = trscheme)
        )
        U[coordinate...] = U′
        S[coordinate...] = S′
        V[coordinate...] = V′
        ϵ[coordinate...] = err / norm(S′)
        return proj
    end

    P_left = map(first, projectors)
    P_right = map(last, projectors)
    S = copy(S)
    truncation_error = maximum(copy(ϵ))
    condition_number = maximum(_condition_number, S)
    return (P_left, P_right), truncation_error, condition_number, copy(U), S, copy(V)
end
function simultaneous_projectors(
    coordinate, enlarged_corners::Array{E,3}, alg::HalfInfiniteProjector
) where {E}
    coordinate′ = _next_coordinate(coordinate, size(enlarged_corners)[2:3]...)
    ec = (enlarged_corners[coordinate...], enlarged_corners[coordinate′...])
    return compute_projector(ec, coordinate, alg)
end
function simultaneous_projectors(
    coordinate, enlarged_corners::Array{E,3}, alg::FullInfiniteProjector
) where {E}
    rowsize, colsize = size(enlarged_corners)[2:3]
    coordinate2 = _next_coordinate(coordinate, rowsize, colsize)
    coordinate3 = _next_coordinate(coordinate2, rowsize, colsize)
    coordinate4 = _next_coordinate(coordinate3, rowsize, colsize)
    ec = (
        enlarged_corners[coordinate4...],
        enlarged_corners[coordinate...],
        enlarged_corners[coordinate2...],
        enlarged_corners[coordinate3...],
    )
    return compute_projector(ec, coordinate, alg)
end

"""
    renormalize_simultaneously(enlarged_corners, projectors, state, envs)

Renormalize all enlarged corners and edges simultaneously.
"""
function renormalize_simultaneously(enlarged_corners, projectors, state, envs)
    P_left, P_right = projectors
    coordinates = eachcoordinate(envs, 1:4)
    corners_edges = dtmap(coordinates) do (dir, r, c)
        if dir == NORTH
            corner = renormalize_northwest_corner((r, c), enlarged_corners, P_left, P_right)
            edge = renormalize_north_edge((r, c), envs, P_left, P_right, state)
        elseif dir == EAST
            corner = renormalize_northeast_corner((r, c), enlarged_corners, P_left, P_right)
            edge = renormalize_east_edge((r, c), envs, P_left, P_right, state)
        elseif dir == SOUTH
            corner = renormalize_southeast_corner((r, c), enlarged_corners, P_left, P_right)
            edge = renormalize_south_edge((r, c), envs, P_left, P_right, state)
        elseif dir == WEST
            corner = renormalize_southwest_corner((r, c), enlarged_corners, P_left, P_right)
            edge = renormalize_west_edge((r, c), envs, P_left, P_right, state)
        end
        return corner / norm(corner), edge / norm(edge)
    end

    return CTMRGEnv(map(first, corners_edges), map(last, corners_edges))
end<|MERGE_RESOLUTION|>--- conflicted
+++ resolved
@@ -44,15 +44,9 @@
 # Pre-allocate U, S, and V tensor as Zygote buffers to make it differentiable
 function _prealloc_svd(edges::AbstractArray{E,N}) where {E,N}
     Sc = scalartype(E)
-<<<<<<< HEAD
-    U = Zygote.Buffer(map(e -> TensorMap(zeros, Sc, space(e)), edges))
-    V = Zygote.Buffer(map(e -> TensorMap(zeros, Sc, domain(e), codomain(e)), edges))
-    S = Zygote.Buffer(edges, tensormaptype(spacetype(E), 1, 1, real(Sc)))  # Corner type but with real numbers
-=======
     U = Zygote.Buffer(map(e -> zeros(Sc, space(e)), edges))
     V = Zygote.Buffer(map(e -> zeros(Sc, domain(e), codomain(e)), edges))
     S = Zygote.Buffer(U.data, tensormaptype(spacetype(E), 1, 1, real(Sc)))  # Corner type but with real numbers
->>>>>>> 4de9e091
     return U, S, V
 end
 
