--- conflicted
+++ resolved
@@ -40,11 +40,7 @@
 end
 
 # Pre-allocate U, S, and V tensor as Zygote buffers to make it differentiable
-<<<<<<< HEAD
-function _prealloc_svd(edges::Array{E,N}, ::ProjectorAlgorithm) where {E,N}
-=======
 function _prealloc_svd(edges::Array{E,N}) where {E,N}
->>>>>>> 3158c044
     Sc = scalartype(E)
     U = Zygote.Buffer(map(e -> TensorMap(zeros, Sc, space(e)), edges))
     V = Zygote.Buffer(map(e -> TensorMap(zeros, Sc, domain(e), codomain(e)), edges))
