--- conflicted
+++ resolved
@@ -8,13 +8,14 @@
 struct FixedSpaceTruncation <: TensorKit.TruncationScheme end
 
 """
-    struct ProjectorAlg{S}(; svd_alg=Defaults.svd_alg, trscheme=Defaults.trscheme, verbosity=0)
-
-Algorithm struct collecting all projector related parameters.
-
-The `svd_alg` sets the SVD algorithm for decomposing the CTM environment. The truncation scheme
-has to be a `TensorKit.TruncationScheme`, and some SVD algorithms might have further restrictions
-on what kind of truncation scheme can be used.
+    struct ProjectorAlg{S}(; svd_alg=TensorKit.SVD(), trscheme=TensorKit.notrunc(),
+                           fixedspace=false, verbosity=0)
+
+Algorithm struct collecting all projector related parameters. The truncation scheme has to be
+a `TensorKit.TruncationScheme`, and some SVD algorithms might have further restrictions on what
+kind of truncation scheme can be used. If `fixedspace` is true, the truncation scheme is set to
+`truncspace(V)` where `V` is the environment bond space, adjusted to the corresponding
+environment direction/unit cell entry.
 """
 @kwdef struct ProjectorAlg{S<:SVDAdjoint,T}
     svd_alg::S = Defaults.svd_alg
@@ -179,64 +180,21 @@
 
 """
     ctmrg_expand(state, envs, alg::CTMRG{M})
-    ctmrg_expand(dirs, state, envs::CTMRGEnv)
 
 Expand the environment by absorbing a new PEPS tensor.
 There are two modes of expansion: `M = :sequential` and `M = :simultaneous`.
 The first mode expands the environment in one direction at a time, for convenience towards
 the left. The second mode expands the environment in all four directions simultaneously.
-Alternatively, one can provide directly the `dirs` in which the environment is grown.
-"""
-<<<<<<< HEAD
-function ctmrg_expand(state, envs::CTMRGEnv{C,T}, ::SequentialCTMRG) where {C,T}
-    Qtype = tensormaptype(spacetype(C), 3, 3, storagetype(C))
-    Q_sw = Zygote.Buffer(envs.corners, Qtype, axes(state)...)
-    Q_nw = Zygote.Buffer(envs.corners, Qtype, axes(state)...)
-
-    coordinates = collect(Iterators.product(axes(state)...))
-    for (r, c) in coordinates
-        Q_sw[r, c] = enlarge_southwest_corner((r, c), envs, state)
-        Q_nw[r, c] = enlarge_northwest_corner((r, c), envs, state)
-    end
-
-    return copy(Q_sw), copy(Q_nw)
-end
-function ctmrg_expand(state, envs::CTMRGEnv{C,T}, ::SimultaneousCTMRG) where {C,T}
-    drc_combinations = collect(Iterators.product(axes(envs.corners)...))
-    Q = dtmap(drc_combinations; THREADING_KWARGS...) do (dir, r, c)
-        if dir == NORTHWEST
-            enlarge_northwest_corner((r, c), envs, state)
-        elseif dir == NORTHEAST
-            enlarge_northeast_corner((r, c), envs, state)
-        elseif dir == SOUTHEAST
-            enlarge_southeast_corner((r, c), envs, state)
-        elseif dir == SOUTHWEST
-            enlarge_southwest_corner((r, c), envs, state)
-        end
-    end
-    return Q
-=======
+"""
 function ctmrg_expand(state, envs::CTMRGEnv, ::SequentialCTMRG)
     return ctmrg_expand([4, 1], state, envs)
 end
 function ctmrg_expand(state, envs::CTMRGEnv, ::SimultaneousCTMRG)
     return ctmrg_expand(1:4, state, envs)
 end
-# function ctmrg_expand(dirs, state, envs::CTMRGEnv)  # TODO: This doesn't AD due to length(::Nothing)...
-#     drc_combinations = collect(Iterators.product(dirs, axes(state)...))
-#     return map(idx -> TensorMap(EnlargedCorner(state, envs, idx), idx[1]), drc_combinations)
-# end
-function ctmrg_expand(dirs, state, envs::CTMRGEnv{C,T}) where {C,T}
-    Qtype = tensormaptype(spacetype(C), 3, 3, storagetype(C))
-    Q = Zygote.Buffer(Array{Qtype,3}(undef, length(dirs), size(state)...))
-    dirs_enum = [(i, dir) for (i, dir) in enumerate(dirs)]
-    drc_combinations = collect(Iterators.product(dirs_enum, axes(state)...))
-    @fwdthreads for (d, r, c) in drc_combinations
-        ec = EnlargedCorner(state, envs, (d[2], r, c))
-        Q[d[1], r, c] = TensorMap(ec, d[2])  # Explicitly construct EnlargedCorner for now
-    end
-    return copy(Q)
->>>>>>> c8c4f118
+function ctmrg_expand(dirs, state, envs::CTMRGEnv)  # TODO: This doesn't AD due to length(::Nothing)...
+    drc_combinations = collect(Iterators.product(dirs, axes(state)...))
+    return tmap(idx -> TensorMap(EnlargedCorner(state, envs, idx), idx[1]), drc_combinations)
 end
 
 # ======================================================================================== #
@@ -244,16 +202,10 @@
 # ======================================================================================== #
 
 """
-<<<<<<< HEAD
-    ctmrg_projectors(enlarged_envs, envs, alg::CTMRG{M})
-
-Compute projectors from enlarged environments.
-=======
     ctmrg_projectors(enlarged_envs, env, alg::CTMRG{M})
 
 Compute the CTMRG projectors based from enlarged environments.
 In the `:simultaneous` mode, the environment SVD is run in parallel.
->>>>>>> c8c4f118
 """
 function ctmrg_projectors(
     enlarged_envs, envs::CTMRGEnv{C,E}, alg::SequentialCTMRG
@@ -265,11 +217,12 @@
     P_top = Zygote.Buffer(envs.edges, Prtype, axes(envs.corners, 2), axes(envs.corners, 3))
     ϵ = zero(real(scalartype(envs)))
 
-    coordinates = collect(Iterators.product(axes(envs.corners, 2), axes(envs.corners, 3)))
-    for (r, c) in coordinates
+    directions = collect(Iterators.product(axes(envs.corners, 2), axes(envs.corners, 3)))
+    # @fwdthreads for (r, c) in directions
+    for (r, c) in directions
         # SVD half-infinite environment
         r′ = _prev(r, size(envs.corners, 2))
-        QQ = halfinfinite_environment(enlarged_envs[1, r, c], enlarged_envs[2, r′, c])
+        QQ = halfinfinite_environment(enlarged_envs[1][r, c], enlarged_envs[2][r′, c])
 
         trscheme = truncation_scheme(projector_alg, envs.edges[WEST, r′, c])
         svd_alg = svd_algorithm(projector_alg, (WEST, r, c))
@@ -286,7 +239,7 @@
 
         # Compute projectors
         P_bottom[r, c], P_top[r, c] = build_projectors(
-            U, S, V, enlarged_envs[1, r, c], enlarged_envs[2, r′, c]
+            U, S, V, enlarged_envs[1][r, c], enlarged_envs[2][r′, c]
         )
     end
 
@@ -297,13 +250,14 @@
 ) where {C,E}
     projector_alg = alg.projector_alg
     # pre-allocation
+    P_left, P_right = Zygote.Buffer.(projector_type(envs.edges))
     U, V = Zygote.Buffer.(projector_type(envs.edges))
     # Corner type but with real numbers
     S = Zygote.Buffer(U.data, tensormaptype(spacetype(C), 1, 1, real(scalartype(E))))
 
     ϵ = zero(real(scalartype(envs)))
     drc_combinations = collect(Iterators.product(axes(envs.corners)...))
-    projectors = dtmap(drc_combinations; THREADING_KWARGS...) do (dir, r, c)
+    @fwdthreads for (dir, r, c) in drc_combinations
         # Row-column index of next enlarged corner
         next_rc = if dir == 1
             (r, _next(c, size(envs.corners, 3)))
@@ -337,7 +291,7 @@
         end
 
         # Compute projectors
-        return build_projectors(
+        P_left[dir, r, c], P_right[dir, r, c] = build_projectors(
             U_local,
             S_local,
             V_local,
@@ -346,9 +300,7 @@
         )
     end
 
-    P_left = map(first, projectors)
-    P_right = map(last, projectors)
-    return (P_left, P_right), (; err=ϵ, U=copy(U), S=copy(S), V=copy(V))
+    return (copy(P_left), copy(P_right)), (; err=ϵ, U=copy(U), S=copy(S), V=copy(V))
 end
 
 """
@@ -413,6 +365,7 @@
 
     # Apply projectors to renormalize corners and edges
     coordinates = collect(Iterators.product(axes(state)...))
+    # @fwdthreads for (r, c) in coordinates
     for (r, c) in coordinates
         C_southwest = renormalize_bottom_corner((r, c), envs, projectors)
         corners[SOUTHWEST, r, c] = C_southwest / norm(C_southwest)
@@ -427,9 +380,12 @@
     return CTMRGEnv(copy(corners), copy(edges))
 end
 function ctmrg_renormalize(enlarged_envs, projectors, state, envs, ::SimultaneousCTMRG)
+    corners = Zygote.Buffer(envs.corners)
+    edges = Zygote.Buffer(envs.edges)
     P_left, P_right = projectors
+
     drc_combinations = collect(Iterators.product(axes(envs.corners)...))
-    corners_edges = dtmap(drc_combinations; THREADING_KWARGS...) do (dir, r, c)
+    @fwdthreads for (dir, r, c) in drc_combinations
         if dir == NORTH
             corner = renormalize_northwest_corner((r, c), enlarged_envs, P_left, P_right)
             edge = renormalize_north_edge((r, c), envs, P_left, P_right, state)
@@ -443,26 +399,9 @@
             corner = renormalize_southwest_corner((r, c), enlarged_envs, P_left, P_right)
             edge = renormalize_west_edge((r, c), envs, P_left, P_right, state)
         end
-        return corner / norm(corner), edge / norm(edge)
-    end
-
-<<<<<<< HEAD
-    return CTMRGEnv(map(first, corners_edges), map(last, corners_edges))
-end
-
-# ======================================================================================== #
-# Auxiliary routines
-# ======================================================================================== #
-
-# Build projectors from SVD and enlarged SW & NW corners
-function build_projectors(
-    U::AbstractTensorMap{E,3,1}, S, V::AbstractTensorMap{E,1,3}, Q, Q_next
-) where {E<:ElementarySpace}
-    isqS = sdiag_inv_sqrt(S)
-    P_left = Q_next * V' * isqS
-    P_right = isqS * U' * Q
-    return P_left, P_right
-=======
+        corners[dir, r, c] = corner / norm(corner)
+        edges[dir, r, c] = edge / norm(edge)
+    end
+
     return CTMRGEnv(copy(corners), copy(edges))
->>>>>>> c8c4f118
 end