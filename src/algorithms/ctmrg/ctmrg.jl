--- conflicted
+++ resolved
@@ -100,15 +100,9 @@
 This determined either from the previous corner and edge singular values
 `CS_old` and `TS_old`, or alternatively, directly from the old environment.
 """
-<<<<<<< HEAD
-function calc_convergence(envs::CTMRGEnv, CSold, TSold)
-    CSnew = map(x -> tsvd(x)[2], envs.corners)
-    ΔCS = maximum(_singular_value_distance, zip(CSold, CSnew))
-=======
 function calc_convergence(envs, CS_old, TS_old)
     CS_new = map(x -> tsvd(x)[2], envs.corners)
     ΔCS = maximum(_singular_value_distance, zip(CS_old, CS_new))
->>>>>>> 3158c044
 
     TS_new = map(x -> tsvd(x)[2], envs.edges)
     ΔTS = maximum(_singular_value_distance, zip(TS_old, TS_new))
@@ -122,20 +116,4 @@
     TS_old = map(x -> tsvd(x)[2], envs_old.edges)
     return calc_convergence(envs_new, CS_old, TS_old)
 end
-<<<<<<< HEAD
-
-"""
-    calc_convergence(envsNew::CTMRGEnv, envsOld::CTMRGEnv)
-
-Calculate convergence of CTMRG by computing 
-the maximal singular value distance of new and old CTM tensors.
-"""
-function calc_convergence(envsNew::CTMRGEnv, envsOld::CTMRGEnv)
-    CSOld = map(x -> tsvd(x)[2], envsOld.corners)
-    TSOld = map(x -> tsvd(x)[2], envsOld.edges)
-    return calc_convergence(envsNew, CSOld, TSOld)
-end
-
-=======
->>>>>>> 3158c044
 @non_differentiable calc_convergence(args...)