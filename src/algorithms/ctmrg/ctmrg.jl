--- conflicted
+++ resolved
@@ -52,20 +52,13 @@
 - `projector_alg=Defaults.projector_alg_type`: Projector algorithm type, where any
   `ProjectorAlgorithm` can be used
 """
-<<<<<<< HEAD
-function MPSKit.leading_boundary(state::InfiniteSquareNetwork; kwargs...)
-    return MPSKit.leading_boundary(
-        CTMRGEnv(state, oneunit(spacetype(state))), state; kwargs...
-    )
-end
-function MPSKit.leading_boundary(env₀, state::InfiniteSquareNetwork; kwargs...)
+function MPSKit.leading_boundary(env₀::CTMRGEnv, state::InfiniteSquareNetwork; kwargs...)
     alg = select_algorithm(leading_boundary, env₀; kwargs...)
     return MPSKit.leading_boundary(env₀, state, alg)
 end
-function MPSKit.leading_boundary(state::InfiniteSquareNetwork, alg::CTMRGAlgorithm)
-    return MPSKit.leading_boundary(CTMRGEnv(state, oneunit(spacetype(state))), state, alg)
-end
-function MPSKit.leading_boundary(env₀, state::InfiniteSquareNetwork, alg::CTMRGAlgorithm)
+function MPSKit.leading_boundary(
+    env₀::CTMRGEnv, state::InfiniteSquareNetwork, alg::CTMRGAlgorithm
+)
     CS = map(x -> tsvd(x)[2], env₀.corners)
     TS = map(x -> tsvd(x)[2], env₀.edges)
 
@@ -75,20 +68,6 @@
 
     return LoggingExtras.withlevel(; alg.verbosity) do
         ctmrg_loginit!(log, η, state, env₀)
-=======
-function MPSKit.leading_boundary(
-    envinit, network::InfiniteSquareNetwork, alg::CTMRGAlgorithm
-)
-    CS = map(x -> tsvd(x)[2], envinit.corners)
-    TS = map(x -> tsvd(x)[2], envinit.edges)
-
-    η = one(real(scalartype(network)))
-    env = deepcopy(envinit)
-    log = ignore_derivatives(() -> MPSKit.IterLog("CTMRG"))
-
-    return LoggingExtras.withlevel(; alg.verbosity) do
-        ctmrg_loginit!(log, η, network, envinit)
->>>>>>> 92a7711d
         local info
         for iter in 1:(alg.maxiter)
             env, info = ctmrg_iteration(network, env, alg)  # Grow and renormalize in all 4 directions
@@ -107,8 +86,8 @@
         return env, info
     end
 end
-function MPSKit.leading_boundary(envinit, state, alg::CTMRGAlgorithm)
-    return MPSKit.leading_boundary(envinit, InfiniteSquareNetwork(state), alg)
+function MPSKit.leading_boundary(env₀::CTMRGEnv, state, args...; kwargs...)
+    return MPSKit.leading_boundary(env₀, InfiniteSquareNetwork(state), args...; kwargs...)
 end
 
 # custom CTMRG logging
