--- conflicted
+++ resolved
@@ -30,34 +30,6 @@
     )
 end
 
-<<<<<<< HEAD
-"""
-    ctmrg_leftmove(col::Int, state, env::CTMRGEnv, alg::SequentialCTMRG)
-
-Perform sequential CTMRG left move on the `col`-th column.
-"""
-function ctmrg_leftmove(col::Int, state, env::CTMRGEnv, alg::SequentialCTMRG)
-    #=
-        ----> left move
-        C1 ← T1 ←   r-1
-        ↓    ‖
-        T4 = M ==   r
-        ↓    ‖
-        C4 → T3 →   r+1
-        c-1  c 
-    =#
-    projectors, info = sequential_projectors(col, state, env, alg.projector_alg)
-    env = renormalize_sequentially(col, projectors, state, env)
-    return env, info
-end
-
-function ctmrg_iteration(state, env::CTMRGEnv, alg::SequentialCTMRG)
-    truncation_error = zero(real(scalartype(state)))
-    condition_number = zero(real(scalartype(state)))
-    for _ in 1:4 # rotate
-        for col in 1:size(state, 2) # left move column-wise
-            env, info = ctmrg_leftmove(col, state, env, alg)
-=======
 function ctmrg_iteration(network, env::CTMRGEnv, alg::SequentialCTMRG)
     truncation_error = zero(real(scalartype(network)))
     condition_number = zero(real(scalartype(network)))
@@ -65,7 +37,6 @@
         for col in 1:size(network, 2) # left move column-wise
             projectors, info = sequential_projectors(col, network, env, alg.projector_alg)
             env = renormalize_sequentially(col, projectors, network, env)
->>>>>>> 92a7711d
             truncation_error = max(truncation_error, info.truncation_error)
             condition_number = max(condition_number, info.condition_number)
         end
