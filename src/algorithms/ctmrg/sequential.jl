"""
    SequentialCTMRG(; tol=Defaults.ctmrg_tol, maxiter=Defaults.ctmrg_maxiter,
                      miniter=Defaults.ctmrg_miniter, verbosity=0,
                      projector_alg=typeof(Defaults.projector_alg),
                      svd_alg=SVDAdjoint(), trscheme=FixedSpaceTruncation())

CTMRG algorithm where the expansions and renormalization is performed sequentially
column-wise. This is implemented as a growing and projecting step to the left, followed by
a clockwise rotation (performed four times). The projectors are computed using
`projector_alg` from `svd_alg` SVDs where the truncation scheme is set via `trscheme`.
"""
struct SequentialCTMRG <: CTMRGAlgorithm
    tol::Float64
    maxiter::Int
    miniter::Int
    verbosity::Int
    projector_alg::ProjectorAlgorithm
end
function SequentialCTMRG(;
    tol=Defaults.ctmrg_tol,
    maxiter=Defaults.ctmrg_maxiter,
    miniter=Defaults.ctmrg_miniter,
    verbosity=2,
    projector_alg=Defaults.projector_alg_type,
    svd_alg=Defaults.svd_alg,
    trscheme=Defaults.trscheme,
)
    return SequentialCTMRG(
        tol, maxiter, miniter, verbosity, projector_alg(; svd_alg, trscheme, verbosity)
    )
end

<<<<<<< HEAD
"""
    ctmrg_leftmove(col::Int, state, envs::CTMRGEnv, alg::SequentialCTMRG)

Perform sequential CTMRG left move on the `col`-th column.
"""
function ctmrg_leftmove(col::Int, state, envs::CTMRGEnv, alg::SequentialCTMRG)
    #=
        ----> left move
        C1 ← T1 ←   r-1
        ↓    ‖
        T4 = M ==   r
        ↓    ‖
        C4 → T3 →   r+1
        c-1  c 
    =#
    projectors, info = sequential_projectors(col, state, envs, alg.projector_alg)
    envs = renormalize_sequentially(col, projectors, state, envs)
    return envs, info
end

function ctmrg_iteration(state, envs::CTMRGEnv, alg::SequentialCTMRG)
    ϵ = zero(real(scalartype(state)))
    for _ in 1:4 # rotate
        for col in 1:size(state, 2) # left move column-wise
            envs, info = ctmrg_leftmove(col, state, envs, alg)
            ϵ = max(ϵ, info.err)
=======
function ctmrg_iteration(state, env::CTMRGEnv, alg::SequentialCTMRG)
    truncation_error = zero(real(scalartype(state)))
    condition_number = zero(real(scalartype(state)))
    for _ in 1:4 # rotate
        for col in 1:size(state, 2) # left move column-wise
            projectors, info = sequential_projectors(col, state, env, alg.projector_alg)
            env = renormalize_sequentially(col, projectors, state, env)
            truncation_error = max(truncation_error, info.truncation_error)
            condition_number = max(condition_number, info.condition_number)
>>>>>>> 4991a6c7
        end
        state = rotate_north(state, EAST)
        env = rotate_north(env, EAST)
    end
<<<<<<< HEAD
    return envs, (; err=ϵ)
=======

    return env, (; truncation_error, condition_number)
>>>>>>> 4991a6c7
end

"""
    sequential_projectors(col::Int, state::InfinitePEPS, env::CTMRGEnv, alg::ProjectorAlgorithm)
    sequential_projectors(coordinate::NTuple{3,Int}, state::InfinitePEPS, env::CTMRGEnv, alg::ProjectorAlgorithm)

Compute CTMRG projectors in the `:sequential` scheme either for an entire column `col` or
for a specific `coordinate` (where `dir=WEST` is already implied in the `:sequential` scheme).
"""
function sequential_projectors(
    col::Int, state::InfiniteSquareNetwork, env::CTMRGEnv, alg::ProjectorAlgorithm
)
    coordinates = eachcoordinate(env)[:, col]
    proj_and_info = dtmap(coordinates) do (r, c)
        trscheme = truncation_scheme(alg, env.edges[WEST, _prev(r, size(env, 2)), c])
        proj, info = sequential_projectors(
            (WEST, r, c), state, env, @set(alg.trscheme = trscheme)
        )
        return proj, info
    end
    return _split_proj_and_info(proj_and_info)
end
function sequential_projectors(
    coordinate::NTuple{3,Int},
    state::InfiniteSquareNetwork,
    env::CTMRGEnv,
    alg::HalfInfiniteProjector,
)
    _, r, c = coordinate
    r′ = _prev(r, size(env, 2))
    Q1 = TensorMap(EnlargedCorner(state, env, (SOUTHWEST, r, c)), SOUTHWEST)
    Q2 = TensorMap(EnlargedCorner(state, env, (NORTHWEST, r′, c)), NORTHWEST)
    return compute_projector((Q1, Q2), coordinate, alg)
end
function sequential_projectors(
    coordinate::NTuple{3,Int},
    state::InfiniteSquareNetwork,
    env::CTMRGEnv,
    alg::FullInfiniteProjector,
)
    rowsize, colsize = size(env)[2:3]
    coordinate_nw = _next_coordinate(coordinate, rowsize, colsize)
    coordinate_ne = _next_coordinate(coordinate_nw, rowsize, colsize)
    coordinate_se = _next_coordinate(coordinate_ne, rowsize, colsize)
    ec = (
        TensorMap(EnlargedCorner(state, env, coordinate_se), SOUTHEAST),
        TensorMap(EnlargedCorner(state, env, coordinate), SOUTHWEST),
        TensorMap(EnlargedCorner(state, env, coordinate_nw), NORTHWEST),
        TensorMap(EnlargedCorner(state, env, coordinate_ne), NORTHEAST),
    )
    return compute_projector(ec, coordinate, alg)
end

"""
    renormalize_sequentially(col::Int, projectors, state, env)

Renormalize one column of the CTMRG environment.
"""
function renormalize_sequentially(col::Int, projectors, state, env)
    corners = Zygote.Buffer(env.corners)
    edges = Zygote.Buffer(env.edges)

    for (dir, r, c) in eachcoordinate(state, 1:4)
        (c == col && dir in [SOUTHWEST, NORTHWEST]) && continue
        corners[dir, r, c] = env.corners[dir, r, c]
    end
    for (dir, r, c) in eachcoordinate(state, 1:4)
        (c == col && dir == WEST) && continue
        edges[dir, r, c] = env.edges[dir, r, c]
    end

    # Apply projectors to renormalize corners and edge
    for row in axes(env.corners, 2)
        C_southwest = renormalize_bottom_corner((row, col), env, projectors)
        corners[SOUTHWEST, row, col] = C_southwest / norm(C_southwest)

        C_northwest = renormalize_top_corner((row, col), env, projectors)
        corners[NORTHWEST, row, col] = C_northwest / norm(C_northwest)

        E_west = renormalize_west_edge((row, col), env, projectors, state)
        edges[WEST, row, col] = E_west / norm(E_west)
    end

    return CTMRGEnv(copy(corners), copy(edges))
end<|MERGE_RESOLUTION|>--- conflicted
+++ resolved
@@ -30,7 +30,6 @@
     )
 end
 
-<<<<<<< HEAD
 """
     ctmrg_leftmove(col::Int, state, envs::CTMRGEnv, alg::SequentialCTMRG)
 
@@ -51,33 +50,20 @@
     return envs, info
 end
 
-function ctmrg_iteration(state, envs::CTMRGEnv, alg::SequentialCTMRG)
-    ϵ = zero(real(scalartype(state)))
-    for _ in 1:4 # rotate
-        for col in 1:size(state, 2) # left move column-wise
-            envs, info = ctmrg_leftmove(col, state, envs, alg)
-            ϵ = max(ϵ, info.err)
-=======
 function ctmrg_iteration(state, env::CTMRGEnv, alg::SequentialCTMRG)
     truncation_error = zero(real(scalartype(state)))
     condition_number = zero(real(scalartype(state)))
     for _ in 1:4 # rotate
         for col in 1:size(state, 2) # left move column-wise
-            projectors, info = sequential_projectors(col, state, env, alg.projector_alg)
-            env = renormalize_sequentially(col, projectors, state, env)
+            env, info = ctmrg_leftmove(col, state, envs, alg)
             truncation_error = max(truncation_error, info.truncation_error)
             condition_number = max(condition_number, info.condition_number)
->>>>>>> 4991a6c7
         end
         state = rotate_north(state, EAST)
         env = rotate_north(env, EAST)
     end
-<<<<<<< HEAD
-    return envs, (; err=ϵ)
-=======
 
     return env, (; truncation_error, condition_number)
->>>>>>> 4991a6c7
 end
 
 """
