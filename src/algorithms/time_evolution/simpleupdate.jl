"""
$(TYPEDEF)

Algorithm struct for simple update (SU) of infinite PEPS with bond weights.
Each SU run is converged when the singular value difference becomes smaller than `tol`.

## Fields

$(TYPEDFIELDS)
"""
struct SimpleUpdate
    dt::Number
    tol::Float64
    maxiter::Int
    trscheme::TensorKit.TruncationScheme
end
# TODO: add kwarg constructor and SU Defaults

"""
$(SIGNATURES)

Simple update of the x-bond `peps.weights[1,r,c]`.

```
                [2,r,c]             [2,r,c+1]
                ↓                   ↓
    [1,r,c-1] ← T[r,c] ← [1,r,c] ←- T[r,c+1] ← [1,r,c+1]
                ↓                   ↓
                [2,r+1,c]           [2,r+1,c+1]
```
"""
function _su_xbond!(
    row::Int,
    col::Int,
    gate::AbstractTensorMap{T,S,2,2},
    peps::InfiniteWeightPEPS,
    trscheme::TensorKit.TruncationScheme,
) where {T<:Number,S<:ElementarySpace}
    Nr, Nc = size(peps)
    @assert 1 <= row <= Nr && 1 <= col <= Nc
    cp1 = _next(col, Nc)
    # absorb environment weights
    A, B = peps.vertices[row, col], peps.vertices[row, cp1]
    sqrtsA = ntuple(dir -> (dir == EAST), 4)
    sqrtsB = ntuple(dir -> (dir == WEST), 4)
    A = _absorb_weights(A, peps.weights, row, col, Tuple(1:4), sqrtsA, false)
    B = _absorb_weights(B, peps.weights, row, cp1, Tuple(1:4), sqrtsB, false)
    # apply gate
    X, a, b, Y = _qr_bond(A, B)
    a, s, b, ϵ = _apply_gate(a, b, gate, trscheme)
    A, B = _qr_bond_undo(X, a, b, Y)
    # remove environment weights
    _allfalse = ntuple(Returns(false), 3)
    A = _absorb_weights(A, peps.weights, row, col, (NORTH, SOUTH, WEST), _allfalse, true)
    B = _absorb_weights(B, peps.weights, row, cp1, (NORTH, SOUTH, EAST), _allfalse, true)
    # update tensor dict and weight on current bond 
    # (max element of weight is normalized to 1)
    peps.vertices[row, col], peps.vertices[row, cp1] = A, B
    peps.weights[1, row, col] = s / norm(s, Inf)
    return ϵ
end

"""
    su_iter(gate::LocalOperator, peps::InfiniteWeightPEPS, alg::SimpleUpdate; bipartite::Bool=false)

One round of simple update on `peps` applying the nearest neighbor `gate`.
When the input `peps` has a unit cell size of (2, 2), one can set `bipartite = true` to enforce the bipartite structure. 
"""
function su_iter(
    gate::LocalOperator, peps::InfiniteWeightPEPS, alg::SimpleUpdate; bipartite::Bool=false
)
    @assert size(gate.lattice) == size(peps)
    Nr, Nc = size(peps)
    if bipartite
        @assert Nr == Nc == 2
    end
    (Nr >= 2 && Nc >= 2) || throw(
        ArgumentError(
            "iPEPS unit cell size for simple update should be no smaller than (2, 2)."
        ),
    )
    peps2 = deepcopy(peps)
    gate_mirrored = mirror_antidiag(gate)
    for direction in 1:2
        # mirror the y-weights to x-direction 
        # to update them using code for x-weights
        if direction == 2
            peps2 = mirror_antidiag(peps2)
        end
        if bipartite
            for r in 1:2
                rp1 = _next(r, 2)
                term = get_gateterm(
                    direction == 1 ? gate : gate_mirrored,
                    (CartesianIndex(r, 1), CartesianIndex(r, 2)),
                )
<<<<<<< HEAD
                ϵ = _su_bondx!(
                    r,
                    1,
                    term,
                    peps2,
                    truncation_scheme(alg.trscheme; direction, r, c, mirror_antidiag=true),
                )
=======
                ϵ = _su_xbond!(r, 1, term, peps2, alg)
>>>>>>> ee54ec27
                peps2.vertices[rp1, 2] = deepcopy(peps2.vertices[r, 1])
                peps2.vertices[rp1, 1] = deepcopy(peps2.vertices[r, 2])
                peps2.weights[1, rp1, 2] = deepcopy(peps2.weights[1, r, 1])
            end
        else
            for site in CartesianIndices(peps2.vertices)
                r, c = Tuple(site)
                term = get_gateterm(
                    direction == 1 ? gate : gate_mirrored,
                    (CartesianIndex(r, c), CartesianIndex(r, c + 1)),
                )
<<<<<<< HEAD
                ϵ = _su_bondx!(
                    r,
                    c,
                    term,
                    peps2,
                    truncation_scheme(alg.trscheme; direction, r, c, mirror_antidiag=true),
                )
=======
                ϵ = _su_xbond!(r, c, term, peps2, alg)
>>>>>>> ee54ec27
            end
        end
        if direction == 2
            peps2 = mirror_antidiag(peps2)
        end
    end
    return peps2
end

"""
Perform simple update with Hamiltonian `ham` containing up to nearest neighbor interaction terms. 
"""
function _simpleupdate2site(
    peps::InfiniteWeightPEPS,
    ham::LocalOperator,
    alg::SimpleUpdate;
    bipartite::Bool=false,
    check_interval::Int=500,
)
    time_start = time()
    # exponentiating the 2-site Hamiltonian gate
    gate = get_expham(ham, alg.dt)
    wtdiff = 1.0
    wts0 = deepcopy(peps.weights)
    for count in 1:(alg.maxiter)
        time0 = time()
        peps = su_iter(gate, peps, alg; bipartite)
        wtdiff = compare_weights(peps.weights, wts0)
        converge = (wtdiff < alg.tol)
        cancel = (count == alg.maxiter)
        wts0 = deepcopy(peps.weights)
        time1 = time()
        if ((count == 1) || (count % check_interval == 0) || converge || cancel)
            @info "Space of x-weight at [1, 1] = $(space(peps.weights[1, 1, 1], 1))"
            label = (converge ? "conv" : (cancel ? "cancel" : "iter"))
            message = @sprintf(
                "SU %s %-7d:  dt = %.0e,  weight diff = %.3e,  time = %.3f sec\n",
                label,
                count,
                alg.dt,
                wtdiff,
                time1 - ((converge || cancel) ? time_start : time0)
            )
            cancel ? (@warn message) : (@info message)
        end
        converge && break
    end
    return peps, wtdiff
end

"""
    simpleupdate(peps::InfiniteWeightPEPS, ham::LocalOperator, alg::SimpleUpdate;
                 bipartite::Bool=false, force_3site::Bool=false, check_interval::Int=500)

Perform a simple update on the infinite PEPS (`peps`) using the Hamiltonian `ham`, which can contain up to next-nearest-neighbor interaction terms.

## Keyword Arguments

- `bipartite::Bool=false`: If `true`, enforces the bipartite structure of the PEPS. This assumes the input `peps` has a unit cell size of (2, 2). 
- `force_3site::Bool=false`: Forces the use of the 3-site simple update algorithm, even if the Hamiltonian contains only nearest-neighbor terms.
- `check_interval::Int=500`: Specifies the number of evolution steps between printing progress information.

## Notes

- The 3-site simple update algorithm is incompatible with a bipartite PEPS. Using `bipartite = true` with either `force_3site = true` or a `ham` with next-nearest neighbor terms is not allowed. 
"""
function simpleupdate(
    peps::InfiniteWeightPEPS,
    ham::LocalOperator,
    alg::SimpleUpdate;
    bipartite::Bool=false,
    force_3site::Bool=false,
    check_interval::Int=500,
)
    # determine if Hamiltonian contains nearest neighbor terms only
    nnonly = is_nearest_neighbour(ham)
    use_3site = force_3site || !nnonly
    @assert !(bipartite && use_3site) "3-site simple update is incompatible with bipartite lattice."
    if use_3site
        return _simpleupdate3site(peps, ham, alg; check_interval)
    else
        return _simpleupdate2site(peps, ham, alg; bipartite, check_interval)
    end
end<|MERGE_RESOLUTION|>--- conflicted
+++ resolved
@@ -94,17 +94,13 @@
                     direction == 1 ? gate : gate_mirrored,
                     (CartesianIndex(r, 1), CartesianIndex(r, 2)),
                 )
-<<<<<<< HEAD
-                ϵ = _su_bondx!(
+                ϵ = _su_xbond!(
                     r,
                     1,
                     term,
                     peps2,
                     truncation_scheme(alg.trscheme; direction, r, c, mirror_antidiag=true),
                 )
-=======
-                ϵ = _su_xbond!(r, 1, term, peps2, alg)
->>>>>>> ee54ec27
                 peps2.vertices[rp1, 2] = deepcopy(peps2.vertices[r, 1])
                 peps2.vertices[rp1, 1] = deepcopy(peps2.vertices[r, 2])
                 peps2.weights[1, rp1, 2] = deepcopy(peps2.weights[1, r, 1])
@@ -116,17 +112,13 @@
                     direction == 1 ? gate : gate_mirrored,
                     (CartesianIndex(r, c), CartesianIndex(r, c + 1)),
                 )
-<<<<<<< HEAD
-                ϵ = _su_bondx!(
+                ϵ = _su_xbond!(
                     r,
                     c,
                     term,
                     peps2,
                     truncation_scheme(alg.trscheme; direction, r, c, mirror_antidiag=true),
                 )
-=======
-                ϵ = _su_xbond!(r, c, term, peps2, alg)
->>>>>>> ee54ec27
             end
         end
         if direction == 2
