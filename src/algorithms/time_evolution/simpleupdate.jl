"""
$(TYPEDEF)

Algorithm struct for simple update (SU) of InfinitePEPS or InfinitePEPO.

## Fields

$(TYPEDFIELDS)
"""
<<<<<<< HEAD
@kwdef struct SimpleUpdate <: TimeEvolution
    # Initial state (InfinitePEPS or InfinitePEPO)
    ψ0::InfiniteState
    # Hamiltonian
    H::LocalOperator
    # Initial Bond weights
    env0::SUWeight
    # Trotter time step
    dt::Float64
    # number of iteration steps
    nstep::Int
    # Truncation scheme after applying Trotter gates
    trscheme::TruncationScheme
    # Switch for imaginary or real time
    imaginary_time::Bool = true
    # controls interval to print information
    check_interval::Int = 500
    # force usage of 3-site simple update
    force_3site::Bool = false
    # ---- only applicable to ground state search ----
    # assume bipartite unit cell structure
    bipartite::Bool = false
    # converged change of weight between two steps
    tol::Float64 = 0.0
    # ---- only applicable to PEPO evolution ----
    gate_bothsides::Bool = false # when false, purified approach is assumed
=======
struct SimpleUpdate
    dt::Number
    tol::Float64
    maxiter::Int
    trunc::TruncationStrategy
>>>>>>> ded883a5
end

#=
Simple update of the x-bond between `[r,c]` and `[r,c+1]`.

```
        |           |
    -- T[r,c] -- T[r,c+1] --
        |           |
```
=#
function _su_xbond!(
<<<<<<< HEAD
        ψ::InfiniteState, gate::AbstractTensorMap{T, S, 2, 2}, env::SUWeight,
        row::Int, col::Int, trscheme::TruncationScheme; gate_ax::Int = 1
=======
        state::InfiniteState, gate::AbstractTensorMap{T, S, 2, 2}, env::SUWeight,
        row::Int, col::Int, trunc::TruncationStrategy; gate_ax::Int = 1
>>>>>>> ded883a5
    ) where {T <: Number, S <: ElementarySpace}
    Nr, Nc = size(ψ)[1:2]
    @assert 1 <= row <= Nr && 1 <= col <= Nc
    cp1 = _next(col, Nc)
    # absorb environment weights
    A, B = ψ.A[row, col], ψ.A[row, cp1]
    A = absorb_weight(A, env, row, col, (NORTH, SOUTH, WEST); inv = false)
    B = absorb_weight(B, env, row, cp1, (NORTH, SOUTH, EAST); inv = false)
    normalize!(A, Inf)
    normalize!(B, Inf)
    # apply gate
    X, a, b, Y = _qr_bond(A, B; gate_ax)
    a, s, b, ϵ = _apply_gate(a, b, gate, trunc)
    A, B = _qr_bond_undo(X, a, b, Y)
    # remove environment weights
    A = absorb_weight(A, env, row, col, (NORTH, SOUTH, WEST); inv = true)
    B = absorb_weight(B, env, row, cp1, (NORTH, SOUTH, EAST); inv = true)
    normalize!(A, Inf)
    normalize!(B, Inf)
    normalize!(s, Inf)
    # update tensor dict and weight on current bond
    ψ.A[row, col], ψ.A[row, cp1] = A, B
    env.data[1, row, col] = s
    return ϵ
end

#=
Simple update of the y-bond between `[r,c]` and `[r-1,c]`.
```
        |
    --T[r-1,c] --
        |
    -- T[r,c] ---
        |
```
=#
function _su_ybond!(
<<<<<<< HEAD
        ψ::InfiniteState, gate::AbstractTensorMap{T, S, 2, 2}, env::SUWeight,
        row::Int, col::Int, trscheme::TruncationScheme; gate_ax::Int = 1
=======
        state::InfiniteState, gate::AbstractTensorMap{T, S, 2, 2}, env::SUWeight,
        row::Int, col::Int, trunc::TruncationStrategy; gate_ax::Int = 1
>>>>>>> ded883a5
    ) where {T <: Number, S <: ElementarySpace}
    Nr, Nc = size(ψ)[1:2]
    @assert 1 <= row <= Nr && 1 <= col <= Nc
    rm1 = _prev(row, Nr)
    # absorb environment weights
    A, B = ψ.A[row, col], ψ.A[rm1, col]
    A = absorb_weight(A, env, row, col, (EAST, SOUTH, WEST); inv = false)
    B = absorb_weight(B, env, rm1, col, (NORTH, EAST, WEST); inv = false)
    normalize!(A, Inf)
    normalize!(B, Inf)
    # apply gate
    X, a, b, Y = _qr_bond(rotr90(A), rotr90(B); gate_ax)
    a, s, b, ϵ = _apply_gate(a, b, gate, trunc)
    A, B = rotl90.(_qr_bond_undo(X, a, b, Y))
    # remove environment weights
    A = absorb_weight(A, env, row, col, (EAST, SOUTH, WEST); inv = true)
    B = absorb_weight(B, env, rm1, col, (NORTH, EAST, WEST); inv = true)
    # update tensor dict and weight on current bond
    normalize!(A, Inf)
    normalize!(B, Inf)
    normalize!(s, Inf)
    ψ.A[row, col], ψ.A[rm1, col] = A, B
    env.data[2, row, col] = s
    return ϵ
end

function su_iter(
        ψ::InfiniteState, gate::LocalOperator, alg::SimpleUpdate, env::SUWeight
    )
    @assert size(gate.lattice) == size(ψ)[1:2]
    Nr, Nc = size(ψ)[1:2]
    alg.bipartite && (@assert Nr == Nc == 2)
    (Nr >= 2 && Nc >= 2) || throw(
        ArgumentError("`state` unit cell size for simple update should be no smaller than (2, 2)."),
    )
    ψ2, env2 = deepcopy(ψ), deepcopy(env)
    gate_axs = alg.gate_bothsides ? (1:2) : (1:1)
    for r in 1:Nr, c in 1:Nc
        term = get_gateterm(gate, (CartesianIndex(r, c), CartesianIndex(r, c + 1)))
        trunc = truncation_strategy(alg.trunc, 1, r, c)
        for gate_ax in gate_axs
<<<<<<< HEAD
            _su_xbond!(ψ2, term, env2, r, c, trscheme; gate_ax)
=======
            _su_xbond!(state2, term, env2, r, c, trunc; gate_ax)
>>>>>>> ded883a5
        end
        if alg.bipartite
            rp1, cp1 = _next(r, Nr), _next(c, Nc)
            ψ2.A[rp1, cp1] = deepcopy(ψ2.A[r, c])
            ψ2.A[rp1, c] = deepcopy(ψ2.A[r, cp1])
            env2.data[1, rp1, cp1] = deepcopy(env2.data[1, r, c])
        end
        term = get_gateterm(gate, (CartesianIndex(r, c), CartesianIndex(r - 1, c)))
        trunc = truncation_strategy(alg.trunc, 2, r, c)
        for gate_ax in gate_axs
<<<<<<< HEAD
            _su_ybond!(ψ2, term, env2, r, c, trscheme; gate_ax)
=======
            _su_ybond!(state2, term, env2, r, c, trunc; gate_ax)
>>>>>>> ded883a5
        end
        if alg.bipartite
            rm1, cm1 = _prev(r, Nr), _prev(c, Nc)
            ψ2.A[rm1, cm1] = deepcopy(ψ2.A[r, c])
            ψ2.A[r, cm1] = deepcopy(ψ2.A[rm1, c])
            env2.data[2, rm1, cm1] = deepcopy(env2.data[2, r, c])
        end
    end
    wtdiff = compare_weights(env2, env)
    return ψ2, env2, (; wtdiff)
end

# Initial iteration
function Base.iterate(alg::SimpleUpdate)
    # sanity checks
    nnonly = is_nearest_neighbour(alg.H)
    use_3site = alg.force_3site || !nnonly
    @assert alg.tol >= 0
    @assert !(alg.bipartite && alg.ψ0 isa InfinitePEPO) "Evolution of PEPO with bipartite structure is not implemented."
    @assert !(alg.bipartite && use_3site) "3-site simple update is incompatible with bipartite lattice."
    if alg.ψ0 isa InfinitePEPS
        @assert !(alg.gate_bothsides) "alg.gate_bothsides = true is incompatible with PEPS evolution."
    end
    # construct Trotter 2-site gates or 3-site gate-MPOs
    dt′ = _process_timeevol_args(alg.ψ0, alg.dt, alg.imaginary_time)
    gate = if use_3site
        [
            _get_gatempos_se(alg.H, dt′),
            _get_gatempos_se(rotl90(alg.H), dt′),
            _get_gatempos_se(rot180(alg.H), dt′),
            _get_gatempos_se(rotr90(alg.H), dt′),
        ]
    else
        get_expham(alg.H, dt′)
    end
    time0 = time()
    ψ, env, info = su_iter(alg.ψ0, gate, alg, alg.env0)
    elapsed_time = time() - time0
    converged = false
    return (ψ, env, info), (ψ, env, info, gate, converged, 1, elapsed_time)
end

# subsequent iterations
function Base.iterate(alg::SimpleUpdate, state)
    ψ0, env0, info, gate, converged, it, elapsed_time = state
    check_convergence = (alg.tol > 0)
    if (it % alg.check_interval == 0) || (it == 1) || (it == alg.nstep) || converged
        @info "Space of x-weight at [1, 1] = $(space(env0[1, 1, 1], 1))"
        @info @sprintf(
            "SU iter %-7d: dt = %.0e, |Δλ| = %.3e. Time = %.3f s/it",
            it, alg.dt, info.wtdiff, elapsed_time
        )
        if (it == alg.nstep)
            check_convergence && (@warn "SU: bond weights have not converged.")
            return nothing
        elseif converged
            @info "SU: bond weights have converged."
            return nothing
        end
    end
    time0 = time()
    ψ, env, info = su_iter(ψ0, gate, alg, env0)
    elapsed_time = time() - time0
    converged = check_convergence ? (info.wtdiff < alg.tol) : false
    return (ψ, env, info), (ψ, env, info, gate, converged, it + 1, elapsed_time)
end<|MERGE_RESOLUTION|>--- conflicted
+++ resolved
@@ -7,7 +7,6 @@
 
 $(TYPEDFIELDS)
 """
-<<<<<<< HEAD
 @kwdef struct SimpleUpdate <: TimeEvolution
     # Initial state (InfinitePEPS or InfinitePEPO)
     ψ0::InfiniteState
@@ -20,7 +19,7 @@
     # number of iteration steps
     nstep::Int
     # Truncation scheme after applying Trotter gates
-    trscheme::TruncationScheme
+    trunc::TruncationStrategy
     # Switch for imaginary or real time
     imaginary_time::Bool = true
     # controls interval to print information
@@ -34,13 +33,6 @@
     tol::Float64 = 0.0
     # ---- only applicable to PEPO evolution ----
     gate_bothsides::Bool = false # when false, purified approach is assumed
-=======
-struct SimpleUpdate
-    dt::Number
-    tol::Float64
-    maxiter::Int
-    trunc::TruncationStrategy
->>>>>>> ded883a5
 end
 
 #=
@@ -53,13 +45,8 @@
 ```
 =#
 function _su_xbond!(
-<<<<<<< HEAD
         ψ::InfiniteState, gate::AbstractTensorMap{T, S, 2, 2}, env::SUWeight,
-        row::Int, col::Int, trscheme::TruncationScheme; gate_ax::Int = 1
-=======
-        state::InfiniteState, gate::AbstractTensorMap{T, S, 2, 2}, env::SUWeight,
         row::Int, col::Int, trunc::TruncationStrategy; gate_ax::Int = 1
->>>>>>> ded883a5
     ) where {T <: Number, S <: ElementarySpace}
     Nr, Nc = size(ψ)[1:2]
     @assert 1 <= row <= Nr && 1 <= col <= Nc
@@ -97,13 +84,8 @@
 ```
 =#
 function _su_ybond!(
-<<<<<<< HEAD
         ψ::InfiniteState, gate::AbstractTensorMap{T, S, 2, 2}, env::SUWeight,
-        row::Int, col::Int, trscheme::TruncationScheme; gate_ax::Int = 1
-=======
-        state::InfiniteState, gate::AbstractTensorMap{T, S, 2, 2}, env::SUWeight,
         row::Int, col::Int, trunc::TruncationStrategy; gate_ax::Int = 1
->>>>>>> ded883a5
     ) where {T <: Number, S <: ElementarySpace}
     Nr, Nc = size(ψ)[1:2]
     @assert 1 <= row <= Nr && 1 <= col <= Nc
@@ -145,11 +127,7 @@
         term = get_gateterm(gate, (CartesianIndex(r, c), CartesianIndex(r, c + 1)))
         trunc = truncation_strategy(alg.trunc, 1, r, c)
         for gate_ax in gate_axs
-<<<<<<< HEAD
-            _su_xbond!(ψ2, term, env2, r, c, trscheme; gate_ax)
-=======
-            _su_xbond!(state2, term, env2, r, c, trunc; gate_ax)
->>>>>>> ded883a5
+            _su_xbond!(ψ2, term, env2, r, c, trunc; gate_ax)
         end
         if alg.bipartite
             rp1, cp1 = _next(r, Nr), _next(c, Nc)
@@ -160,11 +138,7 @@
         term = get_gateterm(gate, (CartesianIndex(r, c), CartesianIndex(r - 1, c)))
         trunc = truncation_strategy(alg.trunc, 2, r, c)
         for gate_ax in gate_axs
-<<<<<<< HEAD
-            _su_ybond!(ψ2, term, env2, r, c, trscheme; gate_ax)
-=======
-            _su_ybond!(state2, term, env2, r, c, trunc; gate_ax)
->>>>>>> ded883a5
+            _su_ybond!(ψ2, term, env2, r, c, trunc; gate_ax)
         end
         if alg.bipartite
             rm1, cm1 = _prev(r, Nr), _prev(c, Nc)
