--- conflicted
+++ resolved
@@ -28,7 +28,6 @@
 ```
 """
 function _su_xbond!(
-<<<<<<< HEAD
     peps::InfinitePEPS,
     gate::AbstractTensorMap{T,S,2,2},
     env::SUWeight,
@@ -36,12 +35,6 @@
     col::Int,
     trscheme::TruncationScheme,
 ) where {T<:Number,S<:ElementarySpace}
-=======
-        row::Int, col::Int,
-        gate::AbstractTensorMap{T, S, 2, 2}, peps::InfiniteWeightPEPS,
-        trscheme::TruncationScheme,
-    ) where {T <: Number, S <: ElementarySpace}
->>>>>>> 0ff55b65
     Nr, Nc = size(peps)
     @assert 1 <= row <= Nr && 1 <= col <= Nc
     cp1 = _next(col, Nc)
@@ -56,7 +49,6 @@
     a, s, b, ϵ = _apply_gate(a, b, gate, trscheme)
     A, B = _qr_bond_undo(X, a, b, Y)
     # remove environment weights
-<<<<<<< HEAD
     A = absorb_weight(A, env, row, col, (NORTH, SOUTH, WEST); invwt=true)
     B = absorb_weight(B, env, row, cp1, (NORTH, SOUTH, EAST); invwt=true)
     normalize!(A, Inf)
@@ -65,15 +57,6 @@
     # update tensor dict and weight on current bond 
     peps.A[row, col], peps.A[row, cp1] = A, B
     env.data[1, row, col] = s
-=======
-    _allfalse = ntuple(Returns(false), 3)
-    A = _absorb_weights(A, peps.weights, row, col, (NORTH, SOUTH, WEST), _allfalse, true)
-    B = _absorb_weights(B, peps.weights, row, cp1, (NORTH, SOUTH, EAST), _allfalse, true)
-    # update tensor dict and weight on current bond
-    # (max element of weight is normalized to 1)
-    peps.vertices[row, col], peps.vertices[row, cp1] = A, B
-    peps.weights[1, row, col] = s / norm(s, Inf)
->>>>>>> 0ff55b65
     return ϵ
 end
 
@@ -127,42 +110,23 @@
 When the input `peps` has a unit cell size of (2, 2), one can set `bipartite = true` to enforce the bipartite structure. 
 """
 function su_iter(
-<<<<<<< HEAD
     peps::InfinitePEPS,
     gate::LocalOperator,
     alg::SimpleUpdate,
     env::SUWeight;
     bipartite::Bool=false,
 )
-=======
-        gate::LocalOperator, peps::InfiniteWeightPEPS, alg::SimpleUpdate; bipartite::Bool = false
-    )
->>>>>>> 0ff55b65
     @assert size(gate.lattice) == size(peps)
     Nr, Nc = size(peps)
     bipartite && (@assert Nr == Nc == 2)
     (Nr >= 2 && Nc >= 2) || throw(
         ArgumentError("iPEPS unit cell size for simple update should be no smaller than (2, 2)."),
     )
-<<<<<<< HEAD
     peps2, env2 = deepcopy(peps), deepcopy(env)
     for r in 1:Nr, c in 1:Nc
         term = get_gateterm(gate, (CartesianIndex(r, c), CartesianIndex(r, c + 1)))
         trscheme = truncation_scheme(alg.trscheme, 1, r, c)
         _su_xbond!(peps2, term, env2, r, c, trscheme)
-=======
-    peps2 = deepcopy(peps)
-    gate_mirrored = mirror_antidiag(gate)
-    for direction in 1:2
-        # mirror the y-weights to x-direction
-        # to update them using code for x-weights
-        if direction == 2
-            peps2 = mirror_antidiag(peps2)
-            trscheme = mirror_antidiag(alg.trscheme)
-        else
-            trscheme = alg.trscheme
-        end
->>>>>>> 0ff55b65
         if bipartite
             rp1, cp1 = _next(r, Nr), _next(c, Nc)
             peps2.A[rp1, cp1] = deepcopy(peps2.A[r, c])
@@ -186,7 +150,6 @@
 Perform simple update with Hamiltonian `ham` containing up to nearest neighbor interaction terms. 
 """
 function _simpleupdate2site(
-<<<<<<< HEAD
     peps::InfinitePEPS,
     ham::LocalOperator,
     alg::SimpleUpdate,
@@ -194,11 +157,6 @@
     bipartite::Bool=false,
     check_interval::Int=500,
 )
-=======
-        peps::InfiniteWeightPEPS, ham::LocalOperator, alg::SimpleUpdate;
-        bipartite::Bool = false, check_interval::Int = 500,
-    )
->>>>>>> 0ff55b65
     time_start = time()
     # exponentiating the 2-site Hamiltonian gate
     gate = get_expham(ham, alg.dt)
@@ -243,7 +201,6 @@
 - The 3-site simple update algorithm is incompatible with a bipartite PEPS. Using `bipartite = true` with either `force_3site = true` or a `ham` with next-nearest neighbor terms is not allowed. 
 """
 function simpleupdate(
-<<<<<<< HEAD
     peps::InfinitePEPS,
     ham::LocalOperator,
     alg::SimpleUpdate,
@@ -252,11 +209,6 @@
     force_3site::Bool=false,
     check_interval::Int=500,
 )
-=======
-        peps::InfiniteWeightPEPS, ham::LocalOperator, alg::SimpleUpdate;
-        bipartite::Bool = false, force_3site::Bool = false, check_interval::Int = 500,
-    )
->>>>>>> 0ff55b65
     # determine if Hamiltonian contains nearest neighbor terms only
     nnonly = is_nearest_neighbour(ham)
     use_3site = force_3site || !nnonly
