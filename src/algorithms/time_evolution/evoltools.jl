--- conflicted
+++ resolved
@@ -132,7 +132,6 @@
 ```
 """
 function _apply_gate(
-<<<<<<< HEAD
     a::AbstractTensorMap{T,S},
     b::AbstractTensorMap{T,S},
     gate::AbstractTensorMap{T,S,2,2},
@@ -140,12 +139,6 @@
 ) where {T<:Number,S<:ElementarySpace}
     V = space(b, 1)
     need_flip = isdual(V)
-=======
-        a::AbstractTensorMap{T, S}, b::AbstractTensorMap{T, S},
-        gate::AbstractTensorMap{T, S, 2, 2},
-        trscheme::TruncationScheme,
-    ) where {T <: Number, S <: ElementarySpace}
->>>>>>> 0ff55b65
     @tensor a2b2[-1 -2; -3 -4] := gate[-2 -3; 1 2] * a[-1 1 3] * b[3 2 -4]
     trunc = (trscheme isa FixedSpaceTruncation) ? truncspace(V) : trscheme
     a, s, b, ϵ = tsvd!(a2b2; trunc, alg=TensorKit.SVD())
@@ -153,11 +146,7 @@
     if need_flip
         a, s, b = flip_svd(a, s, b)
     end
-<<<<<<< HEAD
     return a, s, b, ϵ
-=======
-    return tsvd!(a2b2; trunc, alg = TensorKit.SVD())
->>>>>>> 0ff55b65
 end
 
 """
