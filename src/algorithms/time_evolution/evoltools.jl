"""
    get_expham(dt::Float64, H::LocalOperator)

Compute `exp(-dt * H)` from Hamiltonian `H`.
Each term in `H` must be a single `TensorMap`.
"""
function get_expham(dt::Float64, H::LocalOperator)
    return LocalOperator(H.lattice, (sites => exp(-dt * op) for (sites, op) in H.terms)...)
end

"""
Check if a Hamiltonian contains only nearest neighbor terms
"""
function is_nnham(H::LocalOperator)
    return all([
        numin(op) == 2 && norm(Tuple(terms[2] - terms[1])) == 1.0 for (terms, op) in H.terms
<<<<<<< HEAD
    ])
end

"""
    is_equivalent_bond(bond1::NTuple{2,CartesianIndex{2}}, bond2::NTuple{2,CartesianIndex{2}}, (Nrow, Ncol)::NTuple{2,Int})
=======
    ]) "Only nearest-neighbour terms allowed"
    return LocalOperator(
        physicalspace(H), Tuple(sites => exp(-dt * op) for (sites, op) in H.terms)...
    )
end

"""
    is_equivalent(
        bond1::NTuple{2,CartesianIndex{2}},
        bond2::NTuple{2,CartesianIndex{2}},
        (Nrow, Ncol)::NTuple{2,Int},
    )

>>>>>>> 213742f4

Check if two 2-site bonds are related by a (periodic) lattice translation.
"""
function is_equivalent_bond(
    bond1::NTuple{2,CartesianIndex{2}},
    bond2::NTuple{2,CartesianIndex{2}},
    (Nrow, Ncol)::NTuple{2,Int},
)
    r1 = bond1[1] - bond1[2]
    r2 = bond2[1] - bond2[2]
    shift_row = bond1[1][1] - bond2[1][1]
    shift_col = bond1[1][2] - bond2[1][2]
    return r1 == r2 && mod(shift_row, Nrow) == 0 && mod(shift_col, Ncol) == 0
end

"""
    get_gateterm(gate::LocalOperator, bond::NTuple{2,CartesianIndex{2}})

Get the term of a 2-site gate acting on a certain bond.
Input `gate` should only include one term for each nearest neighbor bond.
"""
function get_gateterm(gate::LocalOperator, bond::NTuple{2,CartesianIndex{2}})
    bonds = findall(p -> is_equivalent_bond(p.first, bond, size(gate.lattice)), gate.terms)
    if length(bonds) == 0
        # try reversed site order
        bonds = findall(
            p -> is_equivalent_bond(p.first, reverse(bond), size(gate.lattice)), gate.terms
        )
        if length(bonds) == 1
            return permute(gate.terms[bonds[1]].second, ((2, 1), (4, 3)))
        elseif length(bonds) == 0
            # if term not found, return the zero operator
            dtype = scalartype(gate.terms[1].second)
            V = space(gate.terms[1].second, 1)
            return zeros(dtype, V ⊗ V ← V ⊗ V)
        else
            error("There are multiple terms in `gate` corresponding to the bond $(bond).")
        end
    else
        (length(bonds) == 1) ||
            error("There are multiple terms in `gate` corresponding to the bond $(bond).")
        return gate.terms[bonds[1]].second
    end
end

"""
$(SIGNATURES)

Use QR decomposition on two tensors connected by a bond
to get the reduced tensors
```
        2                   1
        |                   |
    5 - A ← 3   ====>   4 - X ← 2   1 ← a ← 3
        | ↘                 |            ↘
        4   1               3             2

        2                               1
        |                               |
    5 ← B - 3   ====>   1 ← b → 3   4 → Y - 2
        | ↘                  ↘          |
        4   1                 2         3
```
"""
function _qr_bond(A::PEPSTensor, B::PEPSTensor)
    # TODO: relax dual requirement on the bonds
    @assert isdual(space(A, 3)) # currently only allow A ← B
    X, a = leftorth(A, ((2, 4, 5), (1, 3)))
    Y, b = leftorth(B, ((2, 3, 4), (1, 5)))
    @assert !isdual(space(a, 1))
    @assert !isdual(space(b, 1))
    X = permute(X, (1, 4, 2, 3))
    Y = permute(Y, (1, 2, 3, 4))
    b = permute(b, ((3, 2), (1,)))
    return X, a, b, Y
end

"""
$(SIGNATURES)

Reconstruct the tensors connected by a bond from their QR results
obtained from `_qr_bond`
```
        -2                             -2
        |                               |
    -5- X - 1 - a - -3     -5 - b - 1 - Y - -3
        |        ↘               ↘      |
        -4        -1              -1   -4
```
"""
function _qr_bond_undo(X::PEPSOrth, a::AbstractTensorMap, b::AbstractTensorMap, Y::PEPSOrth)
    @tensor A[-1; -2 -3 -4 -5] := X[-2 1 -4 -5] * a[1 -1 -3]
    @tensor B[-1; -2 -3 -4 -5] := b[-5 -1 1] * Y[-2 -3 -4 1]
    return A, B
end

"""
$(SIGNATURES)

Apply 2-site `gate` on the reduced matrices `a`, `b`
```
    -1← a -← 3 -← b ← -4
        ↓           ↓
        1           2
        ↓           ↓
        |----gate---|
        ↓           ↓
        -2         -3
```
"""
function _apply_gate(
    a::AbstractTensorMap{T,S},
    b::AbstractTensorMap{T,S},
    gate::AbstractTensorMap{T,S,2,2},
    trscheme::TruncationScheme,
) where {T<:Number,S<:ElementarySpace}
    @tensor a2b2[-1 -2; -3 -4] := gate[-2 -3; 1 2] * a[-1 1 3] * b[3 2 -4]
    return tsvd!(
        a2b2;
        trunc=((trscheme isa FixedSpaceTruncation) ? truncspace(space(a, 3)) : trscheme),
        alg=TensorKit.SVD(),
    )
end

"""
Convert a 3-site gate to MPO form by SVD, 
in which the axes are ordered as
```
    2               3               3
    ↓               ↓               ↓
    g1 ←- 3    1 ←- g2 ←- 4    1 ←- g3
    ↓               ↓               ↓
    1               2               2
```
"""
function gate_to_mpo3(
    gate::AbstractTensorMap{T,S,3,3}, trunc=truncbelow(MPSKit.Defaults.tol)
) where {T<:Number,S<:ElementarySpace}
    Os = MPSKit.decompose_localmpo(MPSKit.add_util_leg(gate), trunc)
    g1 = removeunit(Os[1], 1)
    g2 = Os[2]
    g3 = removeunit(Os[3], 4)
    return [g1, g2, g3]
end

"""
Obtain the 3-site gate MPO on the southeast cluster at position `[row, col]`
```
    r-1        g3
                |
                ↓
    r   g1 -←- g2
        c      c+1
```
"""
function _get_gatempo_se(gate::LocalOperator, row::Int, col::Int)
    Nr, Nc = size(gate.lattice)
    @assert 1 <= row <= Nr && 1 <= col <= Nc
    unit = id(space(gate.terms[1].second, 1))
    sites = (
        CartesianIndex(row, col),
        CartesianIndex(row, col + 1),
        CartesianIndex(row - 1, col + 1),
    )
    nb1x = get_gateterm(gate, (sites[1], sites[2]))
    nb1y = get_gateterm(gate, (sites[2], sites[3]))
    nb2 = get_gateterm(gate, (sites[1], sites[3]))
    op = (1 / 2) * (nb1x ⊗ unit + unit ⊗ nb1y) + permute(nb2 ⊗ unit, ((1, 3, 2), (4, 6, 5)))
    return gate_to_mpo3(op)
end

"""
Construct the 3-site gate MPOs on the southeast cluster 
for 3-site simple update on square lattice.
"""
function _get_gatempos_se(gate::LocalOperator)
    Nr, Nc = size(gate.lattice)
    return collect(_get_gatempo_se(gate, r, c) for r in 1:Nr, c in 1:Nc)
end<|MERGE_RESOLUTION|>--- conflicted
+++ resolved
@@ -14,27 +14,11 @@
 function is_nnham(H::LocalOperator)
     return all([
         numin(op) == 2 && norm(Tuple(terms[2] - terms[1])) == 1.0 for (terms, op) in H.terms
-<<<<<<< HEAD
     ])
 end
 
 """
     is_equivalent_bond(bond1::NTuple{2,CartesianIndex{2}}, bond2::NTuple{2,CartesianIndex{2}}, (Nrow, Ncol)::NTuple{2,Int})
-=======
-    ]) "Only nearest-neighbour terms allowed"
-    return LocalOperator(
-        physicalspace(H), Tuple(sites => exp(-dt * op) for (sites, op) in H.terms)...
-    )
-end
-
-"""
-    is_equivalent(
-        bond1::NTuple{2,CartesianIndex{2}},
-        bond2::NTuple{2,CartesianIndex{2}},
-        (Nrow, Ncol)::NTuple{2,Int},
-    )
-
->>>>>>> 213742f4
 
 Check if two 2-site bonds are related by a (periodic) lattice translation.
 """
