--- conflicted
+++ resolved
@@ -223,16 +223,12 @@
 
     # optimize operator cost function
     (peps_final, env_final), cost, ∂cost, numfg, convergence_history = optimize(
-<<<<<<< HEAD
         (peps₀, env₀),
-        alg.optimizer;
+        alg.optimizer_alg;
         retract,
         inner=real_inner,
         finalize!,
         (transport!)=(peps_transport!),
-=======
-        (peps₀, env₀), alg.optimizer_alg; retract, inner=real_inner, finalize!
->>>>>>> 812002ce
     ) do (peps, env)
         start_time = time_ns()
         E, gs = withgradient(peps) do ψ
