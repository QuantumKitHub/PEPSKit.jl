--- conflicted
+++ resolved
@@ -2,7 +2,6 @@
 _next(i, total) = mod1(i + 1, total)
 _prev(i, total) = mod1(i - 1, total)
 
-<<<<<<< HEAD
 # Get next and previous coordinate (direction, row, column), given a direction and going around the environment clockwise
 function _next_coordinate((dir, row, col), rowsize, colsize)
     if dir == 1
@@ -28,8 +27,6 @@
 end
 
 # iterator over each coordinates
-=======
->>>>>>> 45d00e84
 """
     eachcoordinate(x, dirs=1:4)
 
