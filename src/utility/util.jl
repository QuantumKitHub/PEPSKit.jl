# Get next and previous directional CTMRG environment index, respecting periodicity
_next(i, total) = mod1(i + 1, total)
_prev(i, total) = mod1(i - 1, total)

# Get next and previous coordinate (direction, row, column), given a direction and going around the environment clockwise
function _next_coordinate((dir, row, col), rowsize, colsize)
    if dir == 1
        return (_next(dir, 4), row, _next(col, colsize))
    elseif dir == 2
        return (_next(dir, 4), _next(row, rowsize), col)
    elseif dir == 3
        return (_next(dir, 4), row, _prev(col, colsize))
    elseif dir == 4
        return (_next(dir, 4), _prev(row, rowsize), col)
    end
end
function _prev_coordinate((dir, row, col), rowsize, colsize)
    if dir == 1
        return (_prev(dir, 4), _next(row, rowsize), col)
    elseif dir == 2
        return (_prev(dir, 4), row, _prev(col, colsize))
    elseif dir == 3
        return (_prev(dir, 4), _prev(row, rowsize), col)
    elseif dir == 4
        return (_prev(dir, 4), row, _next(col, colsize))
    end
end

# iterator over each coordinates
"""
    eachcoordinate(x, dirs=1:4)

Enumerate all (dir, row, col) pairs.
"""
function eachcoordinate end

@non_differentiable eachcoordinate(args...)

# Element-wise multiplication of TensorMaps respecting block structure
function _elementwise_mult(a₁::AbstractTensorMap, a₂::AbstractTensorMap)
    dst = similar(a₁)
    for (k, b) in blocks(dst)
        copyto!(b, block(a₁, k) .* block(a₂, k))
    end
    return dst
end

_safe_pow(a::Number, pow::Real, tol::Real) = (pow < 0 && abs(a) < tol) ? zero(a) : a^pow

"""
    sdiag_pow(s, pow::Real; tol::Real=eps(scalartype(s))^(3 / 4))

Compute `s^pow` for a diagonal matrix `s`.
"""
function sdiag_pow(s::DiagonalTensorMap, pow::Real; tol::Real=eps(scalartype(s))^(3 / 4))
    # Relative tol w.r.t. largest singular value (use norm(∘, Inf) to make differentiable)
    tol *= norm(s, Inf)
    spow = DiagonalTensorMap(_safe_pow.(s.data, pow, tol), space(s, 1))
    return spow
end
function sdiag_pow(
    s::AbstractTensorMap{T,S,1,1}, pow::Real; tol::Real=eps(scalartype(s))^(3 / 4)
) where {T,S}
    # Relative tol w.r.t. largest singular value (use norm(∘, Inf) to make differentiable)
    tol *= norm(s, Inf)
    spow = similar(s)
    for (k, b) in blocks(s)
        copyto!(
            block(spow, k), LinearAlgebra.diagm(_safe_pow.(LinearAlgebra.diag(b), pow, tol))
        )
    end
    return spow
end

function ChainRulesCore.rrule(
    ::typeof(sdiag_pow),
    s::AbstractTensorMap,
    pow::Real;
    tol::Real=eps(scalartype(s))^(3 / 4),
)
    tol *= norm(s, Inf)
    spow = sdiag_pow(s, pow; tol)
    spow_minus1_conj = scale!(sdiag_pow(s', pow - 1; tol), pow)
    function sdiag_pow_pullback(c̄_)
        c̄ = unthunk(c̄_)
        return (ChainRulesCore.NoTangent(), _elementwise_mult(c̄, spow_minus1_conj))
    end
    return spow, sdiag_pow_pullback
end

"""
    absorb_s(u::AbstractTensorMap, s::DiagonalTensorMap, vh::AbstractTensorMap)

Given `tsvd` result `u`, `s` and `vh`, absorb singular values `s` into `u` and `vh` by:
```
    u -> u * sqrt(s), vh -> sqrt(s) * vh
```
"""
function absorb_s(u::AbstractTensorMap, s::DiagonalTensorMap, vh::AbstractTensorMap)
    @assert !isdual(space(s, 1))
    sqrt_s = sdiag_pow(s, 0.5)
    return u * sqrt_s, sqrt_s * vh
end

"""
<<<<<<< HEAD
    flip_svd(u::AbstractTensorMap, s::DiagonalTensorMap, vh::AbstractTensorMap)

Given `tsvd` result `u ← s ← vh`, flip the arrow between the three tensors 
to `u2 → s2 → vh2` such that
```
    u * s * vh = (@tensor t2[-1; -2] := u2[-1; 1] * s2[1; 2] * vh2[2; -2])
```
"""
function flip_svd(u::AbstractTensorMap, s::DiagonalTensorMap, vh::AbstractTensorMap)
    return flip(u, 2), DiagonalTensorMap(flip(s, (1, 2))), flip(vh, 1)
end
=======
    twistdual(t::AbstractTensorMap, i)
    twistdual!(t::AbstractTensorMap, i)

Twist the i-th leg of a tensor `t` if it represents a dual space.
"""
function twistdual!(t::AbstractTensorMap, i::Int)
    isdual(space(t, i)) || return t
    return twist!(t, i)
end
function twistdual!(t::AbstractTensorMap, is)
    is′ = filter(i -> isdual(space(t, i)), is)
    return twist!(t, is′)
end
twistdual(t::AbstractTensorMap, is) = twistdual!(copy(t), is)
>>>>>>> 1d95d579

# Check whether diagonals contain degenerate values up to absolute or relative tolerance
function is_degenerate_spectrum(
    S; atol::Real=0, rtol::Real=atol > 0 ? 0 : sqrt(eps(scalartype(S)))
)
    for (_, b) in blocks(S)
        s = real(diag(b))
        for i in 1:(length(s) - 1)
            isapprox(s[i], s[i + 1]; atol, rtol) && return true
        end
    end
    return false
end

# There are no rrules for rotl90 and rotr90 in ChainRules.jl
function ChainRulesCore.rrule(::typeof(rotl90), a::AbstractMatrix)
    function rotl90_pullback(x)
        if !iszero(x)
            x = if x isa Tangent
                ChainRulesCore.construct(typeof(a), ChainRulesCore.backing(x))
            else
                x
            end
            x = rotr90(x)
        end

        return NoTangent(), x
    end
    return rotl90(a), rotl90_pullback
end

function ChainRulesCore.rrule(::typeof(rotr90), a::AbstractMatrix)
    function rotr90_pullback(x)
        if !iszero(x)
            x = if x isa Tangent
                ChainRulesCore.construct(typeof(a), ChainRulesCore.backing(x))
            else
                x
            end
            x = rotl90(x)
        end

        return NoTangent(), x
    end
    return rotr90(a), rotr90_pullback
end

# Differentiable setindex! alternative
function _setindex(a::AbstractArray, v, args...)
    b::typeof(a) = copy(a)
    b[args...] = v
    return b
end

function ChainRulesCore.rrule(::typeof(_setindex), a::AbstractArray, tv, args...)
    t = _setindex(a, tv, args...)

    function _setindex_pullback(v)
        if iszero(v)
            backwards_tv = ZeroTangent()
            backwards_a = ZeroTangent()
        else
            v = if v isa Tangent
                ChainRulesCore.construct(typeof(a), ChainRulesCore.backing(v))
            else
                v
            end
            # TODO: Fix this for ZeroTangents
            v = typeof(v) != typeof(a) ? convert(typeof(a), v) : v
            #v = convert(typeof(a),v);
            backwards_tv = v[args...]
            backwards_a = copy(v)
            if typeof(backwards_tv) == eltype(a)
                backwards_a[args...] = zero(v[args...])
            else
                backwards_a[args...] = zero.(v[args...])
            end
        end
        return (
            NoTangent(), backwards_a, backwards_tv, fill(ZeroTangent(), length(args))...
        )
    end
    return t, _setindex_pullback
end

"""
    @showtypeofgrad(x)

Macro utility to show to type of the gradient that is about to accumulate for `x`.

See also [`Zygote.@showgrad`](@ref).
"""
macro showtypeofgrad(x)
    return :(
        Zygote.hook($(esc(x))) do x̄
            println($"∂($x) = ", repr(typeof(x̄)))
            x̄
        end
    )
end<|MERGE_RESOLUTION|>--- conflicted
+++ resolved
@@ -103,7 +103,6 @@
 end
 
 """
-<<<<<<< HEAD
     flip_svd(u::AbstractTensorMap, s::DiagonalTensorMap, vh::AbstractTensorMap)
 
 Given `tsvd` result `u ← s ← vh`, flip the arrow between the three tensors 
@@ -115,7 +114,8 @@
 function flip_svd(u::AbstractTensorMap, s::DiagonalTensorMap, vh::AbstractTensorMap)
     return flip(u, 2), DiagonalTensorMap(flip(s, (1, 2))), flip(vh, 1)
 end
-=======
+
+"""
     twistdual(t::AbstractTensorMap, i)
     twistdual!(t::AbstractTensorMap, i)
 
@@ -130,7 +130,6 @@
     return twist!(t, is′)
 end
 twistdual(t::AbstractTensorMap, is) = twistdual!(copy(t), is)
->>>>>>> 1d95d579
 
 # Check whether diagonals contain degenerate values up to absolute or relative tolerance
 function is_degenerate_spectrum(
