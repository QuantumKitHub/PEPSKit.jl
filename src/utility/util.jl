# Get next and previous directional CTMRG environment index, respecting periodicity
_next(i, total) = mod1(i + 1, total)
_prev(i, total) = mod1(i - 1, total)

# Get next and previous coordinate (direction, row, column), given a direction and going around the environment clockwise
function _next_coordinate((dir, row, col), rowsize, colsize)
    if dir == 1
        return (_next(dir, 4), row, _next(col, colsize))
    elseif dir == 2
        return (_next(dir, 4), _next(row, rowsize), col)
    elseif dir == 3
        return (_next(dir, 4), row, _prev(col, colsize))
    elseif dir == 4
        return (_next(dir, 4), _prev(row, rowsize), col)
    end
end
function _prev_coordinate((dir, row, col), rowsize, colsize)
    if dir == 1
        return (_prev(dir, 4), _next(row, rowsize), col)
    elseif dir == 2
        return (_prev(dir, 4), row, _prev(col, colsize))
    elseif dir == 3
        return (_prev(dir, 4), _prev(row, rowsize), col)
    elseif dir == 4
        return (_prev(dir, 4), row, _next(col, colsize))
    end
end

# iterator over each coordinates
"""
    eachcoordinate(x, dirs=1:4)

Enumerate all (dir, row, col) pairs.
"""
function eachcoordinate end

@non_differentiable eachcoordinate(args...)

# Element-wise multiplication of TensorMaps respecting block structure
function _elementwise_mult(a₁::AbstractTensorMap, a₂::AbstractTensorMap)
    dst = similar(a₁)
    for (k, b) in blocks(dst)
        copyto!(b, block(a₁, k) .* block(a₂, k))
    end
    return dst
end

_safe_pow(a::Number, pow::Real, tol::Real) = (pow < 0 && abs(a) < tol) ? zero(a) : a^pow

"""
    sdiag_pow(s, pow::Real; tol::Real=eps(scalartype(s))^(3 / 4))

Compute `s^pow` for a diagonal matrix `s`.
"""
function sdiag_pow(s::DiagonalTensorMap, pow::Real; tol::Real=eps(scalartype(s))^(3 / 4))
    # Relative tol w.r.t. largest singular value (use norm(∘, Inf) to make differentiable)
    tol *= norm(s, Inf)
    spow = DiagonalTensorMap(_safe_pow.(s.data, pow, tol), space(s, 1))
    return spow
end
function sdiag_pow(
    s::AbstractTensorMap{T,S,1,1}, pow::Real; tol::Real=eps(scalartype(s))^(3 / 4)
) where {T,S}
    # Relative tol w.r.t. largest singular value (use norm(∘, Inf) to make differentiable)
    tol *= norm(s, Inf)
    spow = similar(s)
    for (k, b) in blocks(s)
        copyto!(
            block(spow, k), LinearAlgebra.diagm(_safe_pow.(LinearAlgebra.diag(b), pow, tol))
        )
    end
    return spow
end

function ChainRulesCore.rrule(
    ::typeof(sdiag_pow),
    s::AbstractTensorMap,
    pow::Real;
    tol::Real=eps(scalartype(s))^(3 / 4),
)
    tol *= norm(s, Inf)
    spow = sdiag_pow(s, pow; tol)
    spow_minus1_conj = scale!(sdiag_pow(s', pow - 1; tol), pow)
    function sdiag_pow_pullback(c̄_)
        c̄ = unthunk(c̄_)
        return (ChainRulesCore.NoTangent(), _elementwise_mult(c̄, spow_minus1_conj))
    end
    return spow, sdiag_pow_pullback
end

"""
    absorb_s(u::AbstractTensorMap, s::DiagonalTensorMap, vh::AbstractTensorMap)

Given `tsvd` result `u`, `s` and `vh`, absorb singular values `s` into `u` and `vh` by:
```
    u -> u * sqrt(s), vh -> sqrt(s) * vh
```
"""
function absorb_s(u::AbstractTensorMap, s::DiagonalTensorMap, vh::AbstractTensorMap)
    @assert !isdual(space(s, 1))
    sqrt_s = sdiag_pow(s, 0.5)
    return u * sqrt_s, sqrt_s * vh
end

"""
    flip_svd(u::AbstractTensorMap, s::DiagonalTensorMap, vh::AbstractTensorMap)

Given `tsvd` result `u ← s ← vh`, flip the arrow between the three tensors 
to `u2 → s2 → vh2` such that
```
    u * s * vh = (@tensor t2[-1; -2] := u2[-1; 1] * s2[1; 2] * vh2[2; -2])
```
"""
function flip_svd(u::AbstractTensorMap, s::DiagonalTensorMap, vh::AbstractTensorMap)
    return flip(u, 2), DiagonalTensorMap(flip(s, (1, 2))), flip(vh, 1)
end

<<<<<<< HEAD
=======
"""
    twistdual(t::AbstractTensorMap, i)
    twistdual!(t::AbstractTensorMap, i)

Twist the i-th leg of a tensor `t` if it represents a dual space.
"""
function twistdual!(t::AbstractTensorMap, i::Int)
    isdual(space(t, i)) || return t
    return twist!(t, i)
end
function twistdual!(t::AbstractTensorMap, is)
    is′ = filter(i -> isdual(space(t, i)), is)
    return twist!(t, is′)
end
twistdual(t::AbstractTensorMap, is) = twistdual!(copy(t), is)

>>>>>>> 53c781e5
# Check whether diagonals contain degenerate values up to absolute or relative tolerance
function is_degenerate_spectrum(
    S; atol::Real=0, rtol::Real=atol > 0 ? 0 : sqrt(eps(scalartype(S)))
)
    for (_, b) in blocks(S)
        s = real(diag(b))
        for i in 1:(length(s) - 1)
            isapprox(s[i], s[i + 1]; atol, rtol) && return true
        end
    end
    return false
end

# There are no rrules for rotl90 and rotr90 in ChainRules.jl
function ChainRulesCore.rrule(::typeof(rotl90), a::AbstractMatrix)
    function rotl90_pullback(x)
        if !iszero(x)
            x = if x isa Tangent
                ChainRulesCore.construct(typeof(a), ChainRulesCore.backing(x))
            else
                x
            end
            x = rotr90(x)
        end

        return NoTangent(), x
    end
    return rotl90(a), rotl90_pullback
end

function ChainRulesCore.rrule(::typeof(rotr90), a::AbstractMatrix)
    function rotr90_pullback(x)
        if !iszero(x)
            x = if x isa Tangent
                ChainRulesCore.construct(typeof(a), ChainRulesCore.backing(x))
            else
                x
            end
            x = rotl90(x)
        end

        return NoTangent(), x
    end
    return rotr90(a), rotr90_pullback
end

# Differentiable setindex! alternative
function _setindex(a::AbstractArray, v, args...)
    b::typeof(a) = copy(a)
    b[args...] = v
    return b
end

function ChainRulesCore.rrule(::typeof(_setindex), a::AbstractArray, tv, args...)
    t = _setindex(a, tv, args...)

    function _setindex_pullback(v)
        if iszero(v)
            backwards_tv = ZeroTangent()
            backwards_a = ZeroTangent()
        else
            v = if v isa Tangent
                ChainRulesCore.construct(typeof(a), ChainRulesCore.backing(v))
            else
                v
            end
            # TODO: Fix this for ZeroTangents
            v = typeof(v) != typeof(a) ? convert(typeof(a), v) : v
            #v = convert(typeof(a),v);
            backwards_tv = v[args...]
            backwards_a = copy(v)
            if typeof(backwards_tv) == eltype(a)
                backwards_a[args...] = zero(v[args...])
            else
                backwards_a[args...] = zero.(v[args...])
            end
        end
        return (
            NoTangent(), backwards_a, backwards_tv, fill(ZeroTangent(), length(args))...
        )
    end
    return t, _setindex_pullback
end

"""
    @showtypeofgrad(x)

Macro utility to show to type of the gradient that is about to accumulate for `x`.

See also [`Zygote.@showgrad`](@ref).
"""
macro showtypeofgrad(x)
    return :(
        Zygote.hook($(esc(x))) do x̄
            println($"∂($x) = ", repr(typeof(x̄)))
            x̄
        end
    )
end<|MERGE_RESOLUTION|>--- conflicted
+++ resolved
@@ -115,8 +115,6 @@
     return flip(u, 2), DiagonalTensorMap(flip(s, (1, 2))), flip(vh, 1)
 end
 
-<<<<<<< HEAD
-=======
 """
     twistdual(t::AbstractTensorMap, i)
     twistdual!(t::AbstractTensorMap, i)
@@ -133,7 +131,6 @@
 end
 twistdual(t::AbstractTensorMap, is) = twistdual!(copy(t), is)
 
->>>>>>> 53c781e5
 # Check whether diagonals contain degenerate values up to absolute or relative tolerance
 function is_degenerate_spectrum(
     S; atol::Real=0, rtol::Real=atol > 0 ? 0 : sqrt(eps(scalartype(S)))
