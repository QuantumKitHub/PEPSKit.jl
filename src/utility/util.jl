# Get next and previous directional CTMRG environment index, respecting periodicity
_next(i, total) = mod1(i + 1, total)
_prev(i, total) = mod1(i - 1, total)

# Get next and previous coordinate (direction, row, column), given a direction and going around the environment clockwise
function _next_coordinate((dir, row, col), rowsize, colsize)
    if dir == 1
        return (_next(dir, 4), row, _next(col, colsize))
    elseif dir == 2
        return (_next(dir, 4), _next(row, rowsize), col)
    elseif dir == 3
        return (_next(dir, 4), row, _prev(col, colsize))
    elseif dir == 4
        return (_next(dir, 4), _prev(row, rowsize), col)
    end
end
function _prev_coordinate((dir, row, col), rowsize, colsize)
    if dir == 1
        return (_prev(dir, 4), _next(row, rowsize), col)
    elseif dir == 2
        return (_prev(dir, 4), row, _prev(col, colsize))
    elseif dir == 3
        return (_prev(dir, 4), _prev(row, rowsize), col)
    elseif dir == 4
        return (_prev(dir, 4), row, _next(col, colsize))
    end
end

# iterator over each coordinates
"""
    eachcoordinate(x, dirs=1:4)

Enumerate all (dir, row, col) pairs.
"""
function eachcoordinate end

@non_differentiable eachcoordinate(args...)

# Element-wise multiplication of TensorMaps respecting block structure
function _elementwise_mult(a₁::AbstractTensorMap, a₂::AbstractTensorMap)
    dst = similar(a₁)
    for (k, b) in blocks(dst)
        copyto!(b, block(a₁, k) .* block(a₂, k))
    end
    return dst
end

_safe_pow(a, pow, tol) = (pow < 0 && abs(a) < tol) ? zero(a) : a^pow

"""
    sdiag_pow(S::AbstractTensorMap, pow::Real; tol::Real=eps(scalartype(S))^(3 / 4))

Compute `S^pow` for diagonal matrices `S`.
"""
function sdiag_pow(S::AbstractTensorMap, pow::Real; tol::Real=eps(scalartype(S))^(3 / 4))
    tol *= norm(S, Inf)  # Relative tol w.r.t. largest singular value (use norm(∘, Inf) to make differentiable)
    Spow = similar(S)
    for (k, b) in blocks(S)
<<<<<<< HEAD
        copyto!(blocks(Spow)[k], diagm(_safe_pow.(diag(b), pow, tol)))
=======
        copyto!(
            block(Spow, k), LinearAlgebra.diagm(_safe_pow.(LinearAlgebra.diag(b), pow, tol))
        )
>>>>>>> 4de9e091
    end
    return Spow
end

"""
    absorb_s(u::AbstractTensorMap, s::AbstractTensorMap, vh::AbstractTensorMap)

Given `tsvd` result `u`, `s` and `vh`, absorb singular values `s` into `u` and `vh` by:
```
    u -> u * sqrt(s), vh -> sqrt(s) * vh
```
"""
function absorb_s(u::AbstractTensorMap, s::AbstractTensorMap, vh::AbstractTensorMap)
    sqrt_s = sdiag_pow(s, 0.5)
    return u * sqrt_s, sqrt_s * vh
end

function ChainRulesCore.rrule(
    ::typeof(sdiag_pow),
    S::AbstractTensorMap,
    pow::Real;
    tol::Real=eps(scalartype(S))^(3 / 4),
)
    tol *= norm(S, Inf)
    spow = sdiag_pow(S, pow; tol)
    spow_minus1_conj = scale!(sdiag_pow(S', pow - 1; tol), pow)
    function sdiag_pow_pullback(c̄_)
        c̄ = unthunk(c̄_)
        return (ChainRulesCore.NoTangent(), _elementwise_mult(c̄, spow_minus1_conj))
    end
    return spow, sdiag_pow_pullback
end

# Check whether diagonals contain degenerate values up to absolute or relative tolerance
function is_degenerate_spectrum(
    S; atol::Real=0, rtol::Real=atol > 0 ? 0 : sqrt(eps(scalartype(S)))
)
    for (_, b) in blocks(S)
        s = real(diag(b))
        for i in 1:(length(s) - 1)
            isapprox(s[i], s[i + 1]; atol, rtol) && return true
        end
    end
    return false
end

# There are no rrules for rotl90 and rotr90 in ChainRules.jl
function ChainRulesCore.rrule(::typeof(rotl90), a::AbstractMatrix)
    function rotl90_pullback(x)
        if !iszero(x)
            x = if x isa Tangent
                ChainRulesCore.construct(typeof(a), ChainRulesCore.backing(x))
            else
                x
            end
            x = rotr90(x)
        end

        return NoTangent(), x
    end
    return rotl90(a), rotl90_pullback
end

function ChainRulesCore.rrule(::typeof(rotr90), a::AbstractMatrix)
    function rotr90_pullback(x)
        if !iszero(x)
            x = if x isa Tangent
                ChainRulesCore.construct(typeof(a), ChainRulesCore.backing(x))
            else
                x
            end
            x = rotl90(x)
        end

        return NoTangent(), x
    end
    return rotr90(a), rotr90_pullback
end

# Differentiable setindex! alternative
function _setindex(a::AbstractArray, v, args...)
    b::typeof(a) = copy(a)
    b[args...] = v
    return b
end

function ChainRulesCore.rrule(::typeof(_setindex), a::AbstractArray, tv, args...)
    t = _setindex(a, tv, args...)

    function _setindex_pullback(v)
        if iszero(v)
            backwards_tv = ZeroTangent()
            backwards_a = ZeroTangent()
        else
            v = if v isa Tangent
                ChainRulesCore.construct(typeof(a), ChainRulesCore.backing(v))
            else
                v
            end
            # TODO: Fix this for ZeroTangents
            v = typeof(v) != typeof(a) ? convert(typeof(a), v) : v
            #v = convert(typeof(a),v);
            backwards_tv = v[args...]
            backwards_a = copy(v)
            if typeof(backwards_tv) == eltype(a)
                backwards_a[args...] = zero(v[args...])
            else
                backwards_a[args...] = zero.(v[args...])
            end
        end
        return (
            NoTangent(), backwards_a, backwards_tv, fill(ZeroTangent(), length(args))...
        )
    end
    return t, _setindex_pullback
end

"""
    @showtypeofgrad(x)

Macro utility to show to type of the gradient that is about to accumulate for `x`.

See also [`Zygote.@showgrad`](@ref).
"""
macro showtypeofgrad(x)
    return :(
        Zygote.hook($(esc(x))) do x̄
            println($"∂($x) = ", repr(typeof(x̄)))
            x̄
        end
    )
end<|MERGE_RESOLUTION|>--- conflicted
+++ resolved
@@ -56,13 +56,9 @@
     tol *= norm(S, Inf)  # Relative tol w.r.t. largest singular value (use norm(∘, Inf) to make differentiable)
     Spow = similar(S)
     for (k, b) in blocks(S)
-<<<<<<< HEAD
-        copyto!(blocks(Spow)[k], diagm(_safe_pow.(diag(b), pow, tol)))
-=======
         copyto!(
             block(Spow, k), LinearAlgebra.diagm(_safe_pow.(LinearAlgebra.diag(b), pow, tol))
         )
->>>>>>> 4de9e091
     end
     return Spow
 end
