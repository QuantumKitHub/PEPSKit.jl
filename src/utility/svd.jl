using TensorKit:
    AdjointTensorMap,
    SectorDict,
    RealOrComplexFloat,
    NoTruncation,
    TruncationSpace,
    _empty_svdtensors,
    _compute_svddata!,
    _create_svdtensors,
    _compute_truncdim,
    _compute_truncerr
const KrylovKitCRCExt = Base.get_extension(KrylovKit, :KrylovKitChainRulesCoreExt)

"""
$(TYPEDEF)

SVD reverse-rule algorithm which uses a modified version of TensorKit's `tsvd!` reverse-rule
allowing for Lorentzian broadening and output verbosity control.

## Fields

$(TYPEDFIELDS)

## Constructors

    FullSVDReverseRule(; kwargs...)

Construct a `FullSVDReverseRule` algorithm struct from the following keyword arguments:

* `broadening::Float64=$(Defaults.svd_rrule_broadening)` : Lorentzian broadening amplitude for smoothing divergent term in SVD derivative in case of (pseudo) degenerate singular values.
* `verbosity::Int=0` : Suppresses all output if `≤0`, prints gauge dependency warnings if `1`, and always prints gauge dependency if `≥2`.
"""
@kwdef struct FullSVDReverseRule
    broadening::Float64 = Defaults.svd_rrule_broadening
    verbosity::Int = 0
end

"""
$(TYPEDEF)

Wrapper for a SVD algorithm `fwd_alg` with a defined reverse rule `rrule_alg`.
If `isnothing(rrule_alg)`, Zygote differentiates the forward call automatically.

## Fields

$(TYPEDFIELDS)

## Constructors

    SVDAdjoint(; kwargs...)

Construct a `SVDAdjoint` algorithm struct based on the following keyword arguments:

* `fwd_alg::Union{Algorithm,NamedTuple}=(; alg::Symbol=$(Defaults.svd_fwd_alg))`: SVD algorithm of the forward pass which can either be passed as an `Algorithm` instance or a `NamedTuple` where `alg` is one of the following:
    - `:sdd` : TensorKit's wrapper for LAPACK's `_gesdd`
    - `:svd` : TensorKit's wrapper for LAPACK's `_gesvd`
    - `:iterative` : Iterative SVD only computing the specifed number of singular values and vectors, see [`IterSVD`](@ref)
* `rrule_alg::Union{Algorithm,NamedTuple}=(; alg::Symbol=$(Defaults.svd_rrule_alg))`: Reverse-rule algorithm for differentiating the SVD. Can be supplied by an `Algorithm` instance directly or as a `NamedTuple` where `alg` is one of the following:
    - `:full`: Uses a modified version of TensorKit's reverse-rule for `tsvd` which doesn't solve any linear problem and instead requires access to the full SVD, see [`FullSVDReverseRule`](@ref).
    - `:gmres`: GMRES iterative linear solver, see the [KrylovKit docs](https://jutho.github.io/KrylovKit.jl/stable/man/algorithms/#KrylovKit.GMRES) for details
    - `:bicgstab`: BiCGStab iterative linear solver, see the [KrylovKit docs](https://jutho.github.io/KrylovKit.jl/stable/man/algorithms/#KrylovKit.BiCGStab) for details
    - `:arnoldi`: Arnoldi Krylov algorithm, see the [KrylovKit docs](https://jutho.github.io/KrylovKit.jl/stable/man/algorithms/#KrylovKit.Arnoldi) for details
"""
struct SVDAdjoint{F,R}
    fwd_alg::F
    rrule_alg::R
end  # Keep truncation algorithm separate to be able to specify CTMRG dependent information

const SVD_FWD_SYMBOLS = IdDict{Symbol,Any}(
    :sdd => TensorKit.SDD,
    :svd => TensorKit.SVD,
    :iterative =>
        (; tol=1e-14, krylovdim=25, kwargs...) ->
            IterSVD(; alg=GKL(; tol, krylovdim), kwargs...),
)
const SVD_RRULE_SYMBOLS = IdDict{Symbol,Type{<:Any}}(
    :full => FullSVDReverseRule, :gmres => GMRES, :bicgstab => BiCGStab, :arnoldi => Arnoldi
)

function SVDAdjoint(; fwd_alg=(;), rrule_alg=(;))
    # parse forward SVD algorithm
    fwd_algorithm = if fwd_alg isa NamedTuple
        fwd_kwargs = (; alg=Defaults.svd_fwd_alg, fwd_alg...) # overwrite with specified kwargs
        haskey(SVD_FWD_SYMBOLS, fwd_kwargs.alg) ||
            throw(ArgumentError("unknown forward algorithm: $(fwd_kwargs.alg)"))
        fwd_type = SVD_FWD_SYMBOLS[fwd_kwargs.alg]
        fwd_kwargs = Base.structdiff(fwd_kwargs, (; alg=nothing)) # remove `alg` keyword argument
        fwd_type(; fwd_kwargs...)
    else
        fwd_alg
    end

    # parse reverse-rule SVD algorithm
    rrule_algorithm = if rrule_alg isa NamedTuple
        rrule_kwargs = (;
            alg=Defaults.svd_rrule_alg,
            tol=Defaults.svd_rrule_tol,
            krylovdim=Defaults.svd_rrule_min_krylovdim,
            broadening=Defaults.svd_rrule_broadening,
            verbosity=Defaults.svd_rrule_verbosity,
            rrule_alg...,
        ) # overwrite with specified kwargs

        haskey(SVD_RRULE_SYMBOLS, rrule_kwargs.alg) ||
            throw(ArgumentError("unknown rrule algorithm: $(rrule_kwargs.alg)"))
        rrule_type = SVD_RRULE_SYMBOLS[rrule_kwargs.alg]

        # IterSVD is incompatible with tsvd rrule -> default to Arnoldi
        if rrule_type <: FullSVDReverseRule && fwd_algorithm isa IterSVD
            rrule_type = Arnoldi
        end

        if rrule_type <: FullSVDReverseRule
            rrule_kwargs = Base.structdiff(rrule_kwargs, (; alg=nothing, tol=0.0, krylovdim=0)) # remove `alg`, `tol` and `krylovdim` keyword arguments
        else
            rrule_kwargs = Base.structdiff(rrule_kwargs, (; alg=nothing, broadening=0.0)) # remove `alg` and `broadening` keyword arguments
            rrule_type <: BiCGStab &&
                (rrule_kwargs = Base.structdiff(rrule_kwargs, (; krylovdim=nothing))) # BiCGStab doens't take `krylovdim`
        end
        rrule_type(; rrule_kwargs...)
    else
        rrule_alg
    end

    return SVDAdjoint(fwd_algorithm, rrule_algorithm)
end

"""
    PEPSKit.tsvd(t, alg::SVDAdjoint; trunc=notrunc(), p=2)

Wrapper around `TensorKit.tsvd` which dispatches on the `alg` argument.
This is needed since a custom adjoint for `PEPSKit.tsvd` may be defined,
depending on the algorithm. E.g., for `IterSVD` the adjoint for a truncated
SVD from `KrylovKit.svdsolve` is used.
"""
PEPSKit.tsvd(t, alg; kwargs...) = PEPSKit.tsvd!(copy(t), alg; kwargs...)
function PEPSKit.tsvd!(t, alg::SVDAdjoint; trunc=NoTruncation(), p::Real=2)
    return _tsvd!(t, alg.fwd_alg, trunc, p)
end
function PEPSKit.tsvd!(
    t::AdjointTensorMap, alg::SVDAdjoint; trunc=NoTruncation(), p::Real=2
)
    u, s, vt, info = PEPSKit.tsvd!(adjoint(t), alg; trunc, p)
    return adjoint(vt), adjoint(s), adjoint(u), info
end

## Forward algorithms

<<<<<<< HEAD
# Compute condition number smax / smin for diagonal singular value TensorMap
function _condition_number(S::AbstractTensorMap)
    smax = maximum(first ∘ last, blocks(S))
    smin = minimum(last ∘ last, blocks(S))
    return smax / smin
end

=======
>>>>>>> 32ef92dd
# Copy code from TensorKit but additionally return full U, S and V to make compatible with :fixed mode
function _tsvd!(
    t::TensorMap{<:RealOrComplexFloat},
    alg::Union{TensorKit.SDD,TensorKit.SVD},
    trunc::TruncationScheme,
    p::Real,
)
    U, S, V⁺, truncerr = TensorKit.tsvd!(t; trunc=NoTruncation(), p, alg)

    if !(trunc isa NoTruncation) && !isempty(blocksectors(t))
        Sdata = SectorDict(c => diag(b) for (c, b) in blocks(S))

        truncdim = _compute_truncdim(Sdata, trunc, p)
        truncerr = _compute_truncerr(Sdata, truncdim, p)

        SVDdata = SectorDict(c => (block(U, c), Sc, block(V⁺, c)) for (c, Sc) in Sdata)

        Ũ, S̃, Ṽ⁺ = _create_svdtensors(t, SVDdata, truncdim)
    else
        Ũ, S̃, Ṽ⁺ = U, S, V⁺
    end

    # construct info NamedTuple
    condnum = cond(S)
    info = (;
        truncation_error=truncerr, condition_number=condnum, U_full=U, S_full=S, V_full=V⁺
    )
    return Ũ, S̃, Ṽ⁺, info
end

"""
$(TYPEDEF)

SVD struct containing a pre-computed decomposition or even multiple ones. Additionally, it
can contain the untruncated full decomposition as well. The call to `tsvd` just returns the
pre-computed U, S and V. In the reverse pass, the SVD adjoint is computed with these exact
U, S, and V and, potentially, the full decompositions if the adjoints needs access to them.

## Fields

$(TYPEDFIELDS)
"""
struct FixedSVD{Ut,St,Vt,Utf,Stf,Vtf}
    U::Ut
    S::St
    V::Vt
    U_full::Utf
    S_full::Stf
    V_full::Vtf
end

# check whether the full U, S and V are supplied
function isfullsvd(alg::FixedSVD)
    if isnothing(alg.U_full) || isnothing(alg.S_full) || isnothing(alg.V_full)
        return false
    else
        return true
    end
end

# Return pre-computed SVD
function _tsvd!(_, alg::FixedSVD, ::TruncationScheme, ::Real)
    info = (;
        truncation_error=0,
        condition_number=cond(alg.S),
        U_full=alg.U_full,
        S_full=alg.S_full,
        V_full=alg.V_full,
    )
    return alg.U, alg.S, alg.V, info
end

"""
$(TYPEDEF)

Iterative SVD solver based on KrylovKit's GKL algorithm, adapted to (symmetric) tensors.
The number of targeted singular values is set via the `TruncationSpace` in `ProjectorAlg`.
In particular, this make it possible to specify the targeted singular values block-wise.
In case the symmetry block is too small as compared to the number of singular values, or
the iterative SVD didn't converge, the algorithm falls back to a dense SVD.

## Fields

$(TYPEDFIELDS)

## Constructors

    IterSVD(; kwargs...)

Construct an `IterSVD` algorithm struct based on the following keyword arguments:

* `alg::KrylovKit.GKL=KrylovKit.GKL(; tol=1e-14, krylovdim=25)` : GKL algorithm struct for block-wise iterative SVD.
* `fallback_threshold::Float64=Inf` : Threshold for `howmany / minimum(size(block))` above which (if the block is too small) the algorithm falls back to TensorKit's dense SVD.
* `start_vector=random_start_vector` : Function providing the initial vector for the iterative SVD algorithm.
"""
@kwdef struct IterSVD
    alg::KrylovKit.GKL = KrylovKit.GKL(; tol=1e-14, krylovdim=25)
    fallback_threshold::Float64 = Inf
    start_vector = random_start_vector
end

function random_start_vector(t::AbstractMatrix)
    return randn(scalartype(t), size(t, 1))
end

# Compute SVD data block-wise using KrylovKit algorithm
function _tsvd!(f, alg::IterSVD, trunc::TruncationScheme, p::Real)
    # early return
    if isempty(blocksectors(f))
        truncation_error = zero(real(scalartype(f)))
        return _empty_svdtensors(f)..., truncation_error
    end

    SVDdata, dims = _compute_svddata!(f, alg, trunc)
    U, S, V = _create_svdtensors(f, SVDdata, dims)
    truncation_error =
        trunc isa NoTruncation ? abs(zero(scalartype(f))) : norm(U * S * V - f, p)

    # construct info NamedTuple
    condition_number = cond(S)
    info = (;
        truncation_error, condition_number, U_full=nothing, S_full=nothing, V_full=nothing
    )

    return U, S, V, info
end
function TensorKit._compute_svddata!(
    f, alg::IterSVD, trunc::Union{NoTruncation,TruncationSpace}
)
    InnerProductStyle(f) === EuclideanInnerProduct() || throw_invalid_innerproduct(:full!)
    I = sectortype(f)
    dims = SectorDict{I,Int}()

    sectors = trunc isa NoTruncation ? blocksectors(f) : blocksectors(trunc.space)
    generator = Base.Iterators.map(sectors) do c
        b = block(f, c)
        howmany = trunc isa NoTruncation ? minimum(size(b)) : blockdim(trunc.space, c)

        if howmany / minimum(size(b)) > alg.fallback_threshold  # Use dense SVD for small blocks
            U, S, V = TensorKit.MatrixAlgebra.svd!(b, TensorKit.SDD())
            U = U[:, 1:howmany]
            V = V[1:howmany, :]
        else
            x₀ = alg.start_vector(b)
            S, lvecs, rvecs, info = KrylovKit.svdsolve(b, x₀, howmany, :LR, alg.alg)
            if info.converged < howmany  # Fall back to dense SVD if not properly converged
                @warn "Iterative SVD did not converge for block $c, falling back to dense SVD"
                U, S, V = TensorKit.MatrixAlgebra.svd!(b, TensorKit.SDD())
                U = U[:, 1:howmany]
                V = V[1:howmany, :]
            else  # Slice in case more values were converged than requested
                U = stack(view(lvecs, 1:howmany))
                V = stack(conj, view(rvecs, 1:howmany); dims=1)
            end
        end

        resize!(S, howmany)
        dims[c] = length(S)
        return c => (U, S, V)
    end

    SVDdata = SectorDict(generator)
    return SVDdata, dims
end

## Reverse-rule algorithms

# TensorKit.tsvd! rrule with info NamedTuple return value
function ChainRulesCore.rrule(
    ::typeof(PEPSKit.tsvd!),
    t::AbstractTensorMap,
    alg::SVDAdjoint{F,R};
    trunc::TruncationScheme=TensorKit.NoTruncation(),
    p::Real=2,
) where {F,R<:FullSVDReverseRule}
    @assert !(alg.fwd_alg isa IterSVD) "IterSVD is not compatible with tsvd reverse-rule"
    Ũ, S̃, Ṽ⁺, info = tsvd(t, alg; trunc, p)
    U, S, V⁺ = info.U_full, info.S_full, info.V_full # untruncated SVD decomposition

    smallest_sval = minimum(((_, b),) -> minimum(diag(b)), blocks(S̃))
    pullback_tol = clamp(
        smallest_sval, eps(scalartype(S̃))^(3 / 4), eps(scalartype(S̃))^(1 / 2)
    )

    function tsvd!_nothing_pullback(ΔUSVi)
        ΔU, ΔS, ΔV⁺, = unthunk.(ΔUSVi)
        Δt = similar(t)
        for (c, b) in blocks(Δt)
            Uc, Sc, V⁺c = block(U, c), block(S, c), block(V⁺, c)
            ΔUc, ΔSc, ΔV⁺c = block(ΔU, c), block(ΔS, c), block(ΔV⁺, c)
            Sdc = view(Sc, diagind(Sc))
            ΔSdc = (ΔSc isa AbstractZero) ? ΔSc : view(ΔSc, diagind(ΔSc))
            svd_pullback!(
                b,
                Uc,
                Sdc,
                V⁺c,
                ΔUc,
                ΔSdc,
                ΔV⁺c;
                tol=pullback_tol,
                broadening=alg.rrule_alg.broadening,
                verbosity=alg.rrule_alg.verbosity,
            )
        end
        return NoTangent(), Δt, NoTangent()
    end
    function tsvd!_nothing_pullback(::Tuple{ZeroTangent,ZeroTangent,ZeroTangent})
        return NoTangent(), ZeroTangent(), NoTangent()
    end

    return (Ũ, S̃, Ṽ⁺, info), tsvd!_nothing_pullback
end

# KrylovKit rrule compatible with TensorMaps & function handles
function ChainRulesCore.rrule(
    ::typeof(PEPSKit.tsvd!),
    f,
    alg::SVDAdjoint{F,R};
    trunc::TruncationScheme=notrunc(),
    p::Real=2,
) where {F,R<:Union{GMRES,BiCGStab,Arnoldi}}
    U, S, V, info = tsvd(f, alg; trunc, p)

    # update rrule_alg tolerance to be compatible with smallest singular value
    rrule_alg = alg.rrule_alg
    smallest_sval = minimum(((_, b),) -> minimum(diag(b)), blocks(S))
    proper_tol = clamp(rrule_alg.tol, eps(scalartype(S))^(3 / 4), 1e-2 * smallest_sval)
    rrule_alg = @set rrule_alg.tol = proper_tol

    function tsvd!_itersvd_pullback(ΔUSVi)
        Δf = similar(f)
        ΔU, ΔS, ΔV, = unthunk.(ΔUSVi)

        for (c, b) in blocks(Δf)
            Uc, Sc, Vc = block(U, c), block(S, c), block(V, c)
            ΔUc, ΔSc, ΔVc = block(ΔU, c), block(ΔS, c), block(ΔV, c)
            Sdc = view(Sc, diagind(Sc))
            ΔSdc = ΔSc isa AbstractZero ? ΔSc : view(ΔSc, diagind(ΔSc))

            n_vals = length(Sdc)
            lvecs = Vector{Vector{scalartype(f)}}(eachcol(Uc))
            rvecs = Vector{Vector{scalartype(f)}}(eachcol(Vc'))

            # Dummy objects only used for warnings
            minimal_info = KrylovKit.ConvergenceInfo(n_vals, nothing, nothing, -1, -1)  # Only num. converged is used
            minimal_alg = GKL(; tol=rrule_alg.tol, verbosity=1)  # Tolerance is used for gauge sensitivity, verbosity is used for warnings 

            if ΔUc isa AbstractZero && ΔVc isa AbstractZero  # Handle ZeroTangent singular vectors
                Δlvecs = fill(ZeroTangent(), n_vals)
                Δrvecs = fill(ZeroTangent(), n_vals)
            else
                Δlvecs = Vector{Vector{scalartype(f)}}(eachcol(ΔUc))
                Δrvecs = Vector{Vector{scalartype(f)}}(eachcol(ΔVc'))
            end

            xs, ys = KrylovKitCRCExt.compute_svdsolve_pullback_data(
                ΔSc isa AbstractZero ? fill(zero(Sc[1]), n_vals) : ΔSdc,
                Δlvecs,
                Δrvecs,
                Sdc,
                lvecs,
                rvecs,
                minimal_info,
                block(f, c),
                :LR,
                minimal_alg,
                rrule_alg,
            )
            copyto!(
                b,
                KrylovKitCRCExt.construct∂f_svd(
                    HasReverseMode(), block(f, c), lvecs, rvecs, xs, ys
                ),
            )
        end
        return NoTangent(), Δf, NoTangent()
    end
    function tsvd!_itersvd_pullback(::Tuple{ZeroTangent,ZeroTangent,ZeroTangent})
        return NoTangent(), ZeroTangent(), NoTangent()
    end

    return (U, S, V, info), tsvd!_itersvd_pullback
end

# scalar inverses with a cutoff tolerance
_safe_inv(x, tol) = abs(x) < tol ? zero(x) : inv(x)

# compute inverse singular value difference contribution to SVD gradient with broadening ε
function _broadened_inv_S(S::AbstractVector{T}, tol, ε=0) where {T}
    F = similar(S, (axes(S, 1), axes(S, 1)))
    @inbounds for j in axes(F, 2), i in axes(F, 1)
        F[i, j] = if i == j
            zero(T)
        else
            Δsᵢⱼ = S[j] - S[i]
            ε > 0 ? _lorentz_broaden(Δsᵢⱼ, ε) : _safe_inv(Δsᵢⱼ, tol)
        end
    end
    return F
end

# Lorentzian broadening for divergent term in SVD rrule, see
# https://journals.aps.org/prresearch/abstract/10.1103/PhysRevResearch.7.013237
function _lorentz_broaden(x, ε=eps(real(scalartype(x)))^(3 / 4))
    return x / (x^2 + ε)
end

function _default_pullback_gaugetol(x)
    n = norm(x, Inf)
    return eps(eltype(n))^(3 / 4) * max(n, one(n))
end

# SVD_pullback: pullback implementation for general (possibly truncated) SVD
#
# This is a modified version of TensorKit's pullback
# https://github.com/Jutho/TensorKit.jl/blob/fa1551472ac74d7f2a61bdb2135cf418c8c53378/ext/TensorKitChainRulesCoreExt/factorizations.jl#L190)
# with support for Lorentzian broadening and improved verbosity control
#
# Arguments are U, S and Vd of full (non-truncated, but still thin) SVD, as well as
# cotangent ΔU, ΔS, ΔVd variables of truncated SVD
# 
# Checks whether the cotangent variables are such that they would couple to gauge-dependent
# degrees of freedom (phases of singular vectors), and prints a warning if this is the case
#
# An implementation that only uses U, S, and Vd from truncated SVD is also possible, but
# requires solving a Sylvester equation, which does not seem to be supported on GPUs.
#
# Other implementation considerations for GPU compatibility:
# no scalar indexing, lots of broadcasting and views
#
function svd_pullback!(
    ΔA::AbstractMatrix,
    U::AbstractMatrix,
    S::AbstractVector,
    Vd::AbstractMatrix,
    ΔU,
    ΔS,
    ΔVd;
    tol::Real=_default_pullback_gaugetol(S),
    broadening::Real=0,
    verbosity=1,
)

    # Basic size checks and determination
    m, n = size(U, 1), size(Vd, 2)
    size(U, 2) == size(Vd, 1) == length(S) == min(m, n) || throw(DimensionMismatch())
    p = -1
    if !(ΔU isa AbstractZero)
        m == size(ΔU, 1) || throw(DimensionMismatch())
        p = size(ΔU, 2)
    end
    if !(ΔVd isa AbstractZero)
        n == size(ΔVd, 2) || throw(DimensionMismatch())
        if p == -1
            p = size(ΔVd, 1)
        else
            p == size(ΔVd, 1) || throw(DimensionMismatch())
        end
    end
    if !(ΔS isa AbstractZero)
        if p == -1
            p = length(ΔS)
        else
            p == length(ΔS) || throw(DimensionMismatch())
        end
    end
    Up = view(U, :, 1:p)
    Vp = view(Vd, 1:p, :)'
    Sp = view(S, 1:p)

    # rank
    r = searchsortedlast(S, tol; rev=true)

    # compute antihermitian part of projection of ΔU and ΔV onto U and V
    # also already subtract this projection from ΔU and ΔV
    if !(ΔU isa AbstractZero)
        UΔU = Up' * ΔU
        aUΔU = rmul!(UΔU - UΔU', 1 / 2)
        if m > p
            ΔU -= Up * UΔU
        end
    else
        aUΔU = fill!(similar(U, (p, p)), 0)
    end
    if !(ΔVd isa AbstractZero)
        VΔV = Vp' * ΔVd'
        aVΔV = rmul!(VΔV - VΔV', 1 / 2)
        if n > p
            ΔVd -= VΔV' * Vp'
        end
    else
        aVΔV = fill!(similar(Vd, (p, p)), 0)
    end

    # check whether cotangents arise from gauge-invariance objective function
    mask = abs.(Sp' .- Sp) .< tol
    Δgauge = norm(view(aUΔU, mask) + view(aVΔV, mask), Inf)
    if p > r
        rprange = (r + 1):p
        Δgauge = max(Δgauge, norm(view(aUΔU, rprange, rprange), Inf))
        Δgauge = max(Δgauge, norm(view(aVΔV, rprange, rprange), Inf))
    end
    if verbosity == 1 && Δgauge > tol # warn if verbosity is 1
        @warn "`svd` cotangents sensitive to gauge choice: (|Δgauge| = $Δgauge)"
    elseif verbosity ≥ 2 # always info for debugging purposes
        @info "`svd` cotangents sensitive to gauge choice: (|Δgauge| = $Δgauge)"
    end

    inv_S_minus = _broadened_inv_S(Sp, tol, broadening) # possibly divergent/broadened contribution
    UdΔAV = @. (aUΔU + aVΔV) * inv_S_minus + (aUΔU - aVΔV) * _safe_inv(Sp' .+ Sp, tol)
    if !(ΔS isa ZeroTangent)
        UdΔAV[diagind(UdΔAV)] .+= real.(ΔS)
        # in principle, ΔS is real, but maybe not if coming from an anyonic tensor
    end
    mul!(ΔA, Up, UdΔAV * Vp')

    if r > p # contribution from truncation
        Ur = view(U, :, (p + 1):r)
        Vr = view(Vd, (p + 1):r, :)'
        Sr = view(S, (p + 1):r)

        if !(ΔU isa AbstractZero)
            UrΔU = Ur' * ΔU
            if m > r
                ΔU -= Ur * UrΔU # subtract this part from ΔU
            end
        else
            UrΔU = fill!(similar(U, (r - p, p)), 0)
        end
        if !(ΔVd isa AbstractZero)
            VrΔV = Vr' * ΔVd'
            if n > r
                ΔVd -= VrΔV' * Vr' # subtract this part from ΔV
            end
        else
            VrΔV = fill!(similar(Vd, (r - p, p)), 0)
        end

        X = @. (1//2) * (
            (UrΔU + VrΔV) * _safe_inv(Sp' - Sr, tol) +
            (UrΔU - VrΔV) * _safe_inv(Sp' + Sr, tol)
        )
        Y = @. (1//2) * (
            (UrΔU + VrΔV) * _safe_inv(Sp' - Sr, tol) -
            (UrΔU - VrΔV) * _safe_inv(Sp' + Sr, tol)
        )

        # ΔA += Ur * X * Vp' + Up * Y' * Vr'
        mul!(ΔA, Ur, X * Vp', 1, 1)
        mul!(ΔA, Up * Y', Vr', 1, 1)
    end

    if m > max(r, p) && !(ΔU isa AbstractZero) # remaining ΔU is already orthogonal to U[:,1:max(p,r)]
        # ΔA += (ΔU .* _safe_inv.(Sp', tol)) * Vp'
        mul!(ΔA, ΔU .* _safe_inv.(Sp', tol), Vp', 1, 1)
    end
    if n > max(r, p) && !(ΔVd isa AbstractZero) # remaining ΔV is already orthogonal to V[:,1:max(p,r)]
        # ΔA += U * (_safe_inv.(Sp, tol) .* ΔVd)
        mul!(ΔA, Up, _safe_inv.(Sp, tol) .* ΔVd, 1, 1)
    end
    return ΔA
end<|MERGE_RESOLUTION|>--- conflicted
+++ resolved
@@ -146,16 +146,6 @@
 
 ## Forward algorithms
 
-<<<<<<< HEAD
-# Compute condition number smax / smin for diagonal singular value TensorMap
-function _condition_number(S::AbstractTensorMap)
-    smax = maximum(first ∘ last, blocks(S))
-    smin = minimum(last ∘ last, blocks(S))
-    return smax / smin
-end
-
-=======
->>>>>>> 32ef92dd
 # Copy code from TensorKit but additionally return full U, S and V to make compatible with :fixed mode
 function _tsvd!(
     t::TensorMap{<:RealOrComplexFloat},
