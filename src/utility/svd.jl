--- conflicted
+++ resolved
@@ -324,17 +324,13 @@
 ) where {F<:Union{IterSVD,FixedSVD},R<:Union{GMRES,BiCGStab,Arnoldi},B}
     U, S, V, info = PEPSKit.tsvd(f, alg; trunc, p)
 
-<<<<<<< HEAD
     # update rrule_alg tolerance to be compatible with smallest singular value
     rrule_alg = alg.rrule_alg
     smallest_sval = minimum(minimum(abs.(diag(b))) for (_, b) in blocks(S))
     proper_tol = clamp(rrule_alg.tol, 1e-14, 1e-2 * smallest_sval)
     rrule_alg = @set rrule_alg.tol = proper_tol
 
-    function tsvd!_itersvd_pullback(ΔUSVϵ)
-=======
     function tsvd!_itersvd_pullback(ΔUSVi)
->>>>>>> 812002ce
         Δf = similar(f)
         ΔU, ΔS, ΔV, = unthunk.(ΔUSVi)
 
