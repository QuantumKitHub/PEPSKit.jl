--- conflicted
+++ resolved
@@ -74,7 +74,6 @@
 
 Module containing default values that represent typical algorithm parameters.
 
-<<<<<<< HEAD
 - `ctmrg_maxiter`: Maximal number of CTMRG iterations per run
 - `ctmrg_miniter`: Minimal number of CTMRG carried out
 - `ctmrg_tol`: Tolerance checking singular value and norm convergence
@@ -91,14 +90,6 @@
 - `iterscheme`: Scheme for differentiating one CTMRG iteration
 - `gradient_alg`: Algorithm to compute the gradient fixed-point
 - `threading_kwargs`: Multi-threading keyword arguments that are passed to `OhMyThreads` functions
-=======
-- `ctmrg_maxiter = 100`: Maximal number of CTMRG iterations per run
-- `ctmrg_miniter = 4`: Minimal number of CTMRG carried out
-- `ctmrg_tol = 1e-12`: Tolerance checking singular value and norm convergence
-- `fpgrad_maxiter = 100`: Maximal number of iterations for computing the CTMRG fixed-point gradient
-- `fpgrad_tol = 1e-6`: Convergence tolerance for the fixed-point gradient iteration
-- `rrule_alg = Arnoldi(; tol=1e1ctmrg_tol, krylovdim=48, verbosity=-1)`: Default cotangent linear problem algorithm
->>>>>>> c8c4f118
 """
 module Defaults
     using TensorKit, KrylovKit, OptimKit
