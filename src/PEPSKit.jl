module PEPSKit

using LinearAlgebra, Statistics, Base.Threads, Base.Iterators, Printf
using Compat
using Accessors: @set, @reset
using VectorInterface
using TensorKit, KrylovKit, MPSKit, OptimKit, TensorOperations
using ChainRulesCore, Zygote
using LoggingExtras
import MPSKit: leading_boundary, loginit!, logiter!, logfinish!, logcancel!
using MPSKitModels
using FiniteDifferences
using OhMyThreads: tmap

include("Defaults.jl")  # Include first to allow for docstring interpolation with Defaults values

include("utility/util.jl")
include("utility/diffable_threads.jl")
include("utility/svd.jl")
include("utility/rotations.jl")
include("utility/mirror.jl")
include("utility/diffset.jl")
include("utility/hook_pullback.jl")
include("utility/autoopt.jl")

include("networks/tensors.jl")
include("networks/local_sandwich.jl")
include("networks/infinitesquarenetwork.jl")

include("states/infinitepeps.jl")
include("states/infiniteweightpeps.jl")
include("states/infinitepartitionfunction.jl")

include("operators/infinitepepo.jl")
include("operators/transfermatrix.jl")
include("operators/localoperator.jl")
include("operators/lattices/squarelattice.jl")
include("operators/models.jl")

include("environments/ctmrg_environments.jl")
include("environments/vumps_environments.jl")

include("algorithms/contractions/ctmrg_contractions.jl")
include("algorithms/contractions/localoperator.jl")
include("algorithms/contractions/vumps_contractions.jl")
include("algorithms/contractions/bondenv/benv_tools.jl")
include("algorithms/contractions/bondenv/als_solve.jl")

include("algorithms/ctmrg/sparse_environments.jl")
include("algorithms/ctmrg/ctmrg.jl")
include("algorithms/ctmrg/projectors.jl")
include("algorithms/ctmrg/simultaneous.jl")
include("algorithms/ctmrg/sequential.jl")
include("algorithms/ctmrg/gaugefix.jl")

include("algorithms/truncation/truncationschemes.jl")
include("algorithms/truncation/fullenv_truncation.jl")
include("algorithms/truncation/bond_truncation.jl")

include("algorithms/time_evolution/evoltools.jl")
include("algorithms/time_evolution/simpleupdate.jl")

include("algorithms/toolbox.jl")

include("utility/symmetrization.jl")

include("algorithms/optimization/fixed_point_differentiation.jl")
include("algorithms/optimization/peps_optimization.jl")

<<<<<<< HEAD
"""
    module Defaults

Module containing default algorithm parameter values and arguments.

# CTMRG
- `ctmrg_tol=1e-8`: Tolerance checking singular value and norm convergence
- `ctmrg_maxiter=100`: Maximal number of CTMRG iterations per run
- `ctmrg_miniter=4`: Minimal number of CTMRG carried out
- `trscheme=FixedSpaceTruncation()`: Truncation scheme for SVDs and other decompositions
- `fwd_alg=TensorKit.SDD()`: SVD algorithm that is used in the forward pass
- `rrule_alg`: Reverse-rule for differentiating that SVD

    ```
    rrule_alg = Arnoldi(; tol=ctmrg_tol, krylovdim=48, verbosity=-1)
    ```

- `svd_alg=SVDAdjoint(; fwd_alg, rrule_alg)`: Combination of `fwd_alg` and `rrule_alg`
- `projector_alg_type=HalfInfiniteProjector`: Default type of projector algorithm
- `projector_alg`: Algorithm to compute CTMRG projectors

    ```
    projector_alg = projector_alg_type(; svd_alg, trscheme, verbosity=0)
    ```

- `ctmrg_alg`: Algorithm for performing CTMRG runs

    ```
    ctmrg_alg = SimultaneousCTMRG(
        ctmrg_tol, ctmrg_maxiter, ctmrg_miniter, 2, projector_alg
    )
    ```

# Optimization
- `fpgrad_maxiter=30`: Maximal number of iterations for computing the CTMRG fixed-point gradient
- `fpgrad_tol=1e-6`: Convergence tolerance for the fixed-point gradient iteration
- `iterscheme=:fixed`: Scheme for differentiating one CTMRG iteration
- `gradient_linsolver`: Default linear solver for the `LinSolver` gradient algorithm

    ```
    gradient_linsolver=KrylovKit.BiCGStab(; maxiter=fpgrad_maxiter, tol=fpgrad_tol)
    ```

- `gradient_eigsolve`: Default eigsolver for the `EigSolver` gradient algorithm

    ```
    gradient_eigsolver = KrylovKit.Arnoldi(; maxiter=fpgrad_maxiter, tol=fpgrad_tol, eager=true)
    ```

- `gradient_alg`: Algorithm to compute the gradient fixed-point

    ```
    gradient_alg = LinSolver(; solver=gradient_linsolver, iterscheme)
    ```

- `reuse_env=true`: If `true`, the current optimization step is initialized on the previous environment
- `optimizer=LBFGS(32; maxiter=100, gradtol=1e-4, verbosity=3)`: Default `OptimKit.OptimizerAlgorithm` for PEPS optimization

# OhMyThreads scheduler
- `scheduler=Ref{Scheduler}(...)`: Multi-threading scheduler which can be accessed via `set_scheduler!`
"""
module Defaults
    using TensorKit, KrylovKit, OptimKit, OhMyThreads
    using PEPSKit:
        LinSolver,
        FixedSpaceTruncation,
        SVDAdjoint,
        HalfInfiniteProjector,
        SimultaneousCTMRG

    # CTMRG
    const ctmrg_tol = 1e-8
    const ctmrg_maxiter = 100
    const ctmrg_miniter = 4
    const sparse = false
    const trscheme = FixedSpaceTruncation()
    const fwd_alg = TensorKit.SDD()
    const rrule_alg = nothing
    const svd_alg = SVDAdjoint(; fwd_alg, rrule_alg)
    const projector_alg_type = HalfInfiniteProjector
    const projector_alg = projector_alg_type(; svd_alg, trscheme, verbosity=0)
    const ctmrg_alg = SimultaneousCTMRG(
        ctmrg_tol, ctmrg_maxiter, ctmrg_miniter, 2, projector_alg
    )

    # Optimization
    const fpgrad_maxiter = 30
    const fpgrad_tol = 1e-6
    const gradient_linsolver = KrylovKit.BiCGStab(; maxiter=fpgrad_maxiter, tol=fpgrad_tol)
    const gradient_eigsolver = KrylovKit.Arnoldi(;
        maxiter=fpgrad_maxiter, tol=fpgrad_tol, eager=true
    )
    const iterscheme = :fixed
    const gradient_alg = LinSolver(; solver=gradient_linsolver, iterscheme)
    const reuse_env = true
    const optimizer = LBFGS(32; maxiter=100, gradtol=1e-4, verbosity=3)

    # OhMyThreads scheduler defaults
    const scheduler = Ref{Scheduler}()
    """
        set_scheduler!([scheduler]; kwargs...)

    Set `OhMyThreads` multi-threading scheduler parameters.

    The function either accepts a `scheduler` as an `OhMyThreads.Scheduler` or
    as a symbol where the corresponding parameters are specificed as keyword arguments.
    For instance, a static scheduler that uses four tasks with chunking enabled
    can be set via
    ```
    set_scheduler!(StaticScheduler(; ntasks=4, chunking=true))
    ```
    or equivalently with 
    ```
    set_scheduler!(:static; ntasks=4, chunking=true)
    ```
    For a detailed description of all schedulers and their keyword arguments consult the
    [`OhMyThreads` documentation](https://juliafolds2.github.io/OhMyThreads.jl/stable/refs/api/#Schedulers).

    If no `scheduler` is passed and only kwargs are provided, the `DynamicScheduler`
    constructor is used with the provided kwargs.

    To reset the scheduler to its default value, one calls `set_scheduler!` without passing
    arguments which then uses the default `DynamicScheduler()`. If the number of used threads is
    just one it falls back to `SerialScheduler()`.
    """
    function set_scheduler!(sc=OhMyThreads.Implementation.NotGiven(); kwargs...)
        if isempty(kwargs) && sc isa OhMyThreads.Implementation.NotGiven
            scheduler[] = Threads.nthreads() == 1 ? SerialScheduler() : DynamicScheduler()
        else
            scheduler[] = OhMyThreads.Implementation._scheduler_from_userinput(
                sc; kwargs...
            )
        end
        return nothing
    end
    export set_scheduler!

    function __init__()
        return set_scheduler!()
    end
end
=======
include("algorithms/select_algorithm.jl")
>>>>>>> 90393676

using .Defaults: set_scheduler!
export set_scheduler!
export SVDAdjoint, IterSVD
export CTMRGEnv, SequentialCTMRG, SimultaneousCTMRG
export FixedSpaceTruncation, HalfInfiniteProjector, FullInfiniteProjector
export LocalOperator
export expectation_value, cost_function, product_peps, correlation_length, network_value
export leading_boundary
export PEPSOptimize, GeomSum, ManualIter, LinSolver, EigSolver
export fixedpoint

export absorb_weight
export ALSTruncation, FullEnvTruncation
export su_iter, simpleupdate, SimpleUpdate

export InfiniteSquareNetwork
export InfinitePartitionFunction
export InfinitePEPS, InfiniteTransferPEPS
export SUWeight, InfiniteWeightPEPS
export InfinitePEPO, InfiniteTransferPEPO
export initializeMPS, initializePEPS
export ReflectDepth, ReflectWidth, Rotate, RotateReflect
export symmetrize!, symmetrize_retract_and_finalize!
export showtypeofgrad
export InfiniteSquare, vertices, nearest_neighbours, next_nearest_neighbours
export transverse_field_ising, heisenberg_XYZ, j1_j2
export pwave_superconductor, hubbard_model, tj_model

end # module<|MERGE_RESOLUTION|>--- conflicted
+++ resolved
@@ -67,151 +67,7 @@
 include("algorithms/optimization/fixed_point_differentiation.jl")
 include("algorithms/optimization/peps_optimization.jl")
 
-<<<<<<< HEAD
-"""
-    module Defaults
-
-Module containing default algorithm parameter values and arguments.
-
-# CTMRG
-- `ctmrg_tol=1e-8`: Tolerance checking singular value and norm convergence
-- `ctmrg_maxiter=100`: Maximal number of CTMRG iterations per run
-- `ctmrg_miniter=4`: Minimal number of CTMRG carried out
-- `trscheme=FixedSpaceTruncation()`: Truncation scheme for SVDs and other decompositions
-- `fwd_alg=TensorKit.SDD()`: SVD algorithm that is used in the forward pass
-- `rrule_alg`: Reverse-rule for differentiating that SVD
-
-    ```
-    rrule_alg = Arnoldi(; tol=ctmrg_tol, krylovdim=48, verbosity=-1)
-    ```
-
-- `svd_alg=SVDAdjoint(; fwd_alg, rrule_alg)`: Combination of `fwd_alg` and `rrule_alg`
-- `projector_alg_type=HalfInfiniteProjector`: Default type of projector algorithm
-- `projector_alg`: Algorithm to compute CTMRG projectors
-
-    ```
-    projector_alg = projector_alg_type(; svd_alg, trscheme, verbosity=0)
-    ```
-
-- `ctmrg_alg`: Algorithm for performing CTMRG runs
-
-    ```
-    ctmrg_alg = SimultaneousCTMRG(
-        ctmrg_tol, ctmrg_maxiter, ctmrg_miniter, 2, projector_alg
-    )
-    ```
-
-# Optimization
-- `fpgrad_maxiter=30`: Maximal number of iterations for computing the CTMRG fixed-point gradient
-- `fpgrad_tol=1e-6`: Convergence tolerance for the fixed-point gradient iteration
-- `iterscheme=:fixed`: Scheme for differentiating one CTMRG iteration
-- `gradient_linsolver`: Default linear solver for the `LinSolver` gradient algorithm
-
-    ```
-    gradient_linsolver=KrylovKit.BiCGStab(; maxiter=fpgrad_maxiter, tol=fpgrad_tol)
-    ```
-
-- `gradient_eigsolve`: Default eigsolver for the `EigSolver` gradient algorithm
-
-    ```
-    gradient_eigsolver = KrylovKit.Arnoldi(; maxiter=fpgrad_maxiter, tol=fpgrad_tol, eager=true)
-    ```
-
-- `gradient_alg`: Algorithm to compute the gradient fixed-point
-
-    ```
-    gradient_alg = LinSolver(; solver=gradient_linsolver, iterscheme)
-    ```
-
-- `reuse_env=true`: If `true`, the current optimization step is initialized on the previous environment
-- `optimizer=LBFGS(32; maxiter=100, gradtol=1e-4, verbosity=3)`: Default `OptimKit.OptimizerAlgorithm` for PEPS optimization
-
-# OhMyThreads scheduler
-- `scheduler=Ref{Scheduler}(...)`: Multi-threading scheduler which can be accessed via `set_scheduler!`
-"""
-module Defaults
-    using TensorKit, KrylovKit, OptimKit, OhMyThreads
-    using PEPSKit:
-        LinSolver,
-        FixedSpaceTruncation,
-        SVDAdjoint,
-        HalfInfiniteProjector,
-        SimultaneousCTMRG
-
-    # CTMRG
-    const ctmrg_tol = 1e-8
-    const ctmrg_maxiter = 100
-    const ctmrg_miniter = 4
-    const sparse = false
-    const trscheme = FixedSpaceTruncation()
-    const fwd_alg = TensorKit.SDD()
-    const rrule_alg = nothing
-    const svd_alg = SVDAdjoint(; fwd_alg, rrule_alg)
-    const projector_alg_type = HalfInfiniteProjector
-    const projector_alg = projector_alg_type(; svd_alg, trscheme, verbosity=0)
-    const ctmrg_alg = SimultaneousCTMRG(
-        ctmrg_tol, ctmrg_maxiter, ctmrg_miniter, 2, projector_alg
-    )
-
-    # Optimization
-    const fpgrad_maxiter = 30
-    const fpgrad_tol = 1e-6
-    const gradient_linsolver = KrylovKit.BiCGStab(; maxiter=fpgrad_maxiter, tol=fpgrad_tol)
-    const gradient_eigsolver = KrylovKit.Arnoldi(;
-        maxiter=fpgrad_maxiter, tol=fpgrad_tol, eager=true
-    )
-    const iterscheme = :fixed
-    const gradient_alg = LinSolver(; solver=gradient_linsolver, iterscheme)
-    const reuse_env = true
-    const optimizer = LBFGS(32; maxiter=100, gradtol=1e-4, verbosity=3)
-
-    # OhMyThreads scheduler defaults
-    const scheduler = Ref{Scheduler}()
-    """
-        set_scheduler!([scheduler]; kwargs...)
-
-    Set `OhMyThreads` multi-threading scheduler parameters.
-
-    The function either accepts a `scheduler` as an `OhMyThreads.Scheduler` or
-    as a symbol where the corresponding parameters are specificed as keyword arguments.
-    For instance, a static scheduler that uses four tasks with chunking enabled
-    can be set via
-    ```
-    set_scheduler!(StaticScheduler(; ntasks=4, chunking=true))
-    ```
-    or equivalently with 
-    ```
-    set_scheduler!(:static; ntasks=4, chunking=true)
-    ```
-    For a detailed description of all schedulers and their keyword arguments consult the
-    [`OhMyThreads` documentation](https://juliafolds2.github.io/OhMyThreads.jl/stable/refs/api/#Schedulers).
-
-    If no `scheduler` is passed and only kwargs are provided, the `DynamicScheduler`
-    constructor is used with the provided kwargs.
-
-    To reset the scheduler to its default value, one calls `set_scheduler!` without passing
-    arguments which then uses the default `DynamicScheduler()`. If the number of used threads is
-    just one it falls back to `SerialScheduler()`.
-    """
-    function set_scheduler!(sc=OhMyThreads.Implementation.NotGiven(); kwargs...)
-        if isempty(kwargs) && sc isa OhMyThreads.Implementation.NotGiven
-            scheduler[] = Threads.nthreads() == 1 ? SerialScheduler() : DynamicScheduler()
-        else
-            scheduler[] = OhMyThreads.Implementation._scheduler_from_userinput(
-                sc; kwargs...
-            )
-        end
-        return nothing
-    end
-    export set_scheduler!
-
-    function __init__()
-        return set_scheduler!()
-    end
-end
-=======
 include("algorithms/select_algorithm.jl")
->>>>>>> 90393676
 
 using .Defaults: set_scheduler!
 export set_scheduler!
