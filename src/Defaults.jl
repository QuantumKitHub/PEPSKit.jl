--- conflicted
+++ resolved
@@ -30,18 +30,11 @@
 * `svd_rrule_min_krylovdim=$(Defaults.svd_rrule_min_krylovdim)` : Minimal Krylov dimension of the reverse-rule algorithm (if it is a Krylov algorithm).
 * `svd_rrule_verbosity=$(Defaults.svd_rrule_verbosity)` : SVD gradient output verbosity.
 * `svd_rrule_alg=:$(Defaults.svd_rrule_alg)` : Reverse-rule algorithm for the SVD gradient.
-<<<<<<< HEAD
-    - `:tsvd`: Uses TensorKit's reverse-rule for `tsvd` which doesn't solve any linear problem and instead requires access to the full SVD, see [TensorKit](https://github.com/Jutho/TensorKit.jl/blob/f9cddcf97f8d001888a26f4dce7408d5c6e2228f/ext/TensorKitChainRulesCoreExt/factorizations.jl#L3)
-    - `:gmres`: GMRES iterative linear solver, see [`KrylovKit.GMRES`](@extref) for details
-    - `:bicgstab`: BiCGStab iterative linear solver, see the [`KrylovKit.GMRES`](@extref) for details
-    - `:arnoldi`: Arnoldi Krylov algorithm, see the [`KrylovKit.Arnoldi`](@extref) for details
-=======
     - `:full`: Uses a modified version of TensorKit's reverse-rule for `tsvd` which doesn't solve any linear problem and instead requires access to the full SVD, see [`FullSVDReverseRule`](@ref).
     - `:gmres`: GMRES iterative linear solver, see the [KrylovKit docs](https://jutho.github.io/KrylovKit.jl/stable/man/algorithms/#KrylovKit.GMRES) for details
     - `:bicgstab`: BiCGStab iterative linear solver, see the [KrylovKit docs](https://jutho.github.io/KrylovKit.jl/stable/man/algorithms/#KrylovKit.BiCGStab) for details
     - `:arnoldi`: Arnoldi Krylov algorithm, see the [KrylovKit docs](https://jutho.github.io/KrylovKit.jl/stable/man/algorithms/#KrylovKit.Arnoldi) for details
 * `svd_rrule_broadening=$(Defaults.svd_rrule_broadening)` : Lorentzian broadening amplitude which smoothens the divergent term in the SVD adjoint in case of (pseudo) degenerate singular values
->>>>>>> 994a94f8
 
 ## Projectors
 
