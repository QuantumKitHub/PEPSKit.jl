using Markdown #hide
md"""
# Simple update for the Heisenberg model

In this example, we will use [`SimpleUpdate`](@ref) imaginary time evolution to treat
the two-dimensional Heisenberg model once again:

```math
H = \sum_{\langle i,j \rangle} J_x S^{x}_i S^{x}_j + J_y S^{y}_i S^{y}_j + J_z S^{z}_i S^{z}_j.
```

In order to simulate the antiferromagnetic order of the Hamiltonian on a single-site unit
cell one typically applies a unitary sublattice rotation. Here, we will instead use a
$2 \times 2$ unit cell and set $J_x = J_y = J_z = 1$.

Let's get started by seeding the RNG and importing all required modules:
"""

using Random
import Statistics: mean
using TensorKit, PEPSKit
import MPSKitModels: S_x, S_y, S_z, S_exchange
Random.seed!(0);

md"""
## Defining the Hamiltonian

To construct the Heisenberg Hamiltonian as just discussed, we'll use `heisenberg_XYZ` and,
in addition, make it real (`real` and `imag` works for `LocalOperator`s) since we want to
use PEPS and environments with real entries. We can either initialize the Hamiltonian with
no internal symmetries (`symm = Trivial`) or use the global spin $U(1)$ symmetry
(`symm = U1Irrep`):
"""

symm = Trivial ## ∈ {Trivial, U1Irrep}
Nr, Nc = 2, 2
H = real(heisenberg_XYZ(ComplexF64, symm, InfiniteSquare(Nr, Nc); Jx = 1, Jy = 1, Jz = 1));

md"""
## Simple updating

We proceed by initializing a random PEPS that will be evolved. 
The weights used for simple update are initialized as identity matrices.
First though, we need to define the appropriate (symmetric) spaces:
"""

Dbond = 4
χenv = 16
if symm == Trivial
    physical_space = ℂ^2
    bond_space = ℂ^Dbond
    env_space = ℂ^χenv
elseif symm == U1Irrep
    physical_space = ℂ[U1Irrep](1 // 2 => 1, -1 // 2 => 1)
    bond_space = ℂ[U1Irrep](0 => Dbond ÷ 2, 1 // 2 => Dbond ÷ 4, -1 // 2 => Dbond ÷ 4)
    env_space = ℂ[U1Irrep](0 => χenv ÷ 2, 1 // 2 => χenv ÷ 4, -1 // 2 => χenv ÷ 4)
else
    error("not implemented")
end

peps = InfinitePEPS(rand, Float64, physical_space, bond_space; unitcell = (Nr, Nc));
wts = SUWeight(peps);

md"""
Next, we can start the `SimpleUpdate` routine, successively decreasing the time intervals
and singular value convergence tolerances. Note that TensorKit allows to combine SVD
truncation schemes, which we use here to set a maximal bond dimension and at the same time
fix a truncation error (if that can be reached by remaining below `Dbond`):
"""

dts = [1.0e-2, 1.0e-3, 4.0e-4]
tols = [1.0e-6, 1.0e-8, 1.0e-8]
<<<<<<< HEAD
nstep = 10000
trscheme_peps = truncerr(1.0e-10) & truncdim(Dbond)

for (dt, tol) in zip(dts, tols)
    alg = SimpleUpdate(;
        ψ0 = peps, env0 = wts, H, dt, tol, nstep,
        trscheme = trscheme_peps, bipartite = true, check_interval = 500
    )
    global peps, wts, = time_evolve(alg)
=======
maxiter = 10000
trunc_peps = truncerror(; atol = 1.0e-10) & truncrank(Dbond)

for (dt, tol) in zip(dts, tols)
    alg = SimpleUpdate(dt, tol, maxiter, trunc_peps)
    global peps, wts, = simpleupdate(peps, H, alg, wts; bipartite = true)
>>>>>>> ded883a5
end

md"""
## Computing the ground-state energy and magnetizations

In order to compute observable expectation values, we need to converge a CTMRG environment
on the evolved PEPS. Let's do so:
"""
normalize!.(peps.A, Inf)
env₀ = CTMRGEnv(rand, Float64, peps, env_space)
trunc_env = truncerror(; atol = 1.0e-10) & truncrank(χenv)
env, = leading_boundary(
    env₀,
    peps;
    alg = :sequential,
    projector_alg = :fullinfinite,
    tol = 1.0e-10,
    trunc = trunc_env,
);

md"""
Finally, we'll measure the energy and different magnetizations. For the magnetizations,
the plan is to compute the expectation values unit cell entry-wise in different spin
directions:
"""

function compute_mags(peps::InfinitePEPS, env::CTMRGEnv)
    lattice = collect(space(t, 1) for t in peps.A)

    ## detect symmetry on physical axis
    symm = sectortype(space(peps.A[1, 1]))
    if symm == Trivial
        S_ops = real.([S_x(symm), im * S_y(symm), S_z(symm)])
    elseif symm == U1Irrep
        S_ops = real.([S_z(symm)]) ## only Sz preserves <Sz>
    end

    return map(Iterators.product(axes(peps, 1), axes(peps, 2), S_ops)) do (r, c, S)
        expectation_value(peps, LocalOperator(lattice, (CartesianIndex(r, c),) => S), env)
    end
end

E = expectation_value(peps, H, env) / (Nr * Nc)
Ms = compute_mags(peps, env)
M_norms = map(
    rc -> norm(Ms[rc[1], rc[2], :]), Iterators.product(axes(peps, 1), axes(peps, 2))
)
@show E Ms M_norms;

md"""
To assess the results, we will benchmark against data from [Corboz](@cite corboz_variational_2016),
which use manual gradients to perform a variational optimization of the Heisenberg model.
In particular, for the energy and magnetization they find $E_\text{ref} = -0.6675$ and
$M_\text{ref} = 0.3767$. Looking at the relative errors, we find general agreement, although
the accuracy is limited by the methodological limitations of the simple update algorithm as
well as finite bond dimension effects and a lacking extrapolation:
"""

E_ref = -0.6675
M_ref = 0.3767
@show (E - E_ref) / abs(E_ref)
@show (mean(M_norms) - M_ref) / M_ref;<|MERGE_RESOLUTION|>--- conflicted
+++ resolved
@@ -70,24 +70,15 @@
 
 dts = [1.0e-2, 1.0e-3, 4.0e-4]
 tols = [1.0e-6, 1.0e-8, 1.0e-8]
-<<<<<<< HEAD
 nstep = 10000
-trscheme_peps = truncerr(1.0e-10) & truncdim(Dbond)
+trunc_peps = truncerror(; atol = 1.0e-10) & truncrank(Dbond)
 
 for (dt, tol) in zip(dts, tols)
     alg = SimpleUpdate(;
         ψ0 = peps, env0 = wts, H, dt, tol, nstep,
-        trscheme = trscheme_peps, bipartite = true, check_interval = 500
+        trunc = trunc_peps, bipartite = true, check_interval = 500
     )
     global peps, wts, = time_evolve(alg)
-=======
-maxiter = 10000
-trunc_peps = truncerror(; atol = 1.0e-10) & truncrank(Dbond)
-
-for (dt, tol) in zip(dts, tols)
-    alg = SimpleUpdate(dt, tol, maxiter, trunc_peps)
-    global peps, wts, = simpleupdate(peps, H, alg, wts; bipartite = true)
->>>>>>> ded883a5
 end
 
 md"""
