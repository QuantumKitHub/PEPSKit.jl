using Random
using PEPSKit
using TensorKit
using MPSKit
using LinearAlgebra

include("ising_pepo.jl")

# This example demonstrates some boundary-MPS methods for working with 2D projected
# entangled-pair states and operators.

## Computing a PEPS norm

# We start by initializing a random initial infinite PEPS
Random.seed!(29384293742893)
peps = InfinitePEPS(ComplexSpace(2), ComplexSpace(2))

# To compute its norm, we start by constructing the transfer operator corresponding to
# the partition function representing the overlap <peps|peps>
T = InfiniteTransferPEPS(peps, 1, 1)

# We then find its leading boundary MPS fixed point, where the corresponding eigenvalue
# encodes the norm of the state

# Fist we build an initial guess for the boundary MPS, choosing a bond dimension of 20
mps = PEPSKit.initializeMPS(T, [ComplexSpace(20)])

# We then find the leading boundary MPS fixed point using the VUMPS algorithm
mps, envs, ϵ = leading_boundary(mps, T, VUMPS())

# The norm of the state per unit cell is then given by the expectation value <mps|T|mps>
N = abs(prod(expectation_value(mps, T)))

# This can be compared to the result obtained using the CTMRG algorithm
<<<<<<< HEAD
ctm = leading_boundary(
    peps, CTMRG(; verbosity=1, fixedspace=true), CTMRGEnv(peps, ComplexSpace(20))
)
=======
ctm = leading_boundary(peps, CTMRG(; verbosity=1), CTMRGEnv(peps; Venv=ComplexSpace(20)))
>>>>>>> 5cd0304a
N´ = abs(norm(peps, ctm))

@show abs(N - N´) / N

## Working with unit cells

# For PEPS with non-trivial unit cells, the principle is exactly the same.
# The only difference is that now the transfer operator of the PEPS norm partition function
# has multiple lines, each of which can be represented by an `InfiniteTransferPEPS` object.
# Such a multi-line transfer operator is represented by a `TransferPEPSMultiline` object.
# In this case, the boundary MPS is an `MPSMultiline` object, which should be initialized
# by specifying a virtual space for each site in the partition function unit cell.

peps2 = InfinitePEPS(ComplexSpace(2), ComplexSpace(2); unitcell=(2, 2))
T2 = PEPSKit.TransferPEPSMultiline(peps2, 1)

mps2 = PEPSKit.initializeMPS(T2, fill(ComplexSpace(20), 2, 2))
mps2, envs2, ϵ = leading_boundary(mps2, T2, VUMPS())
N2 = abs(prod(expectation_value(mps2, T2)))

<<<<<<< HEAD
ctm2 = leading_boundary(
    peps2, CTMRG(; verbosity=1, fixedspace=true), CTMRGEnv(peps2, ComplexSpace(20))
)
=======
ctm2 = leading_boundary(peps2, CTMRG(; verbosity=1), CTMRGEnv(peps2; Venv=ComplexSpace(20)))
>>>>>>> 5cd0304a
N2´ = abs(norm(peps2, ctm2))

@show abs(N2 - N2´) / N2

# Note that for larger unit cells and non-Hermitian PEPS the VUMPS algorithm may become
# unstable, in which case the CTMRG algorithm is recommended.

## Contracting PEPO overlaps

# Using exactly the same machinery, we can contract partition functions which encode the
# expectation value of a PEPO for a given PEPS state.
# As an example, we can consider the overlap of the PEPO correponding to the partition
# function of 3D classical ising model with our random PEPS from before and evaluate
# <peps|O|peps>.

pepo = ising_pepo(1)
T3 = InfiniteTransferPEPO(peps, pepo, 1, 1)

mps3 = PEPSKit.initializeMPS(T3, [ComplexSpace(20)])
mps3, envs3, ϵ = leading_boundary(mps3, T3, VUMPS())
@show N3 = abs(prod(expectation_value(mps3, T3)))

# These objects and routines can be used to optimize PEPS fixed points of 3D partition
# functions, see for example https://arxiv.org/abs/1805.10598

nothing<|MERGE_RESOLUTION|>--- conflicted
+++ resolved
@@ -32,13 +32,7 @@
 N = abs(prod(expectation_value(mps, T)))
 
 # This can be compared to the result obtained using the CTMRG algorithm
-<<<<<<< HEAD
-ctm = leading_boundary(
-    peps, CTMRG(; verbosity=1, fixedspace=true), CTMRGEnv(peps, ComplexSpace(20))
-)
-=======
-ctm = leading_boundary(peps, CTMRG(; verbosity=1), CTMRGEnv(peps; Venv=ComplexSpace(20)))
->>>>>>> 5cd0304a
+ctm = leading_boundary(peps, CTMRG(; verbosity=1), CTMRGEnv(peps, ComplexSpace(20)))
 N´ = abs(norm(peps, ctm))
 
 @show abs(N - N´) / N
@@ -59,13 +53,7 @@
 mps2, envs2, ϵ = leading_boundary(mps2, T2, VUMPS())
 N2 = abs(prod(expectation_value(mps2, T2)))
 
-<<<<<<< HEAD
-ctm2 = leading_boundary(
-    peps2, CTMRG(; verbosity=1, fixedspace=true), CTMRGEnv(peps2, ComplexSpace(20))
-)
-=======
-ctm2 = leading_boundary(peps2, CTMRG(; verbosity=1), CTMRGEnv(peps2; Venv=ComplexSpace(20)))
->>>>>>> 5cd0304a
+ctm2 = leading_boundary(peps2, CTMRG(; verbosity=1), CTMRGEnv(peps2, ComplexSpace(20)))
 N2´ = abs(norm(peps2, ctm2))
 
 @show abs(N2 - N2´) / N2
