using Markdown #hide
md"""
# Three-site simple update for the $J_1$-$J_2$ model

In this example, we will use [`SimpleUpdate`](@ref) imaginary time evolution to treat
the two-dimensional $J_1$-$J_2$ model, which contains next-nearest-neighbour interactions:

```math
H = J_1 \sum_{\langle i,j \rangle} \mathbf{S}_i \cdot \mathbf{S}_j
+ J_2 \sum_{\langle \langle i,j \rangle \rangle} \mathbf{S}_i \cdot \mathbf{S}_j
```

Here we will exploit the $U(1)$ spin rotation symmetry in the $J_1$-$J_2$ model. The goal
will be to calculate the energy at $J_1 = 1$ and $J_2 = 1/2$, first using the simple update
algorithm and then, to refine the energy estimate, using AD-based variational PEPS
optimization.

We first import all required modules and seed the RNG:
"""

using Random
using TensorKit, PEPSKit
Random.seed!(29385293);

md"""
## Simple updating a challenging phase

Let's start by initializing an `InfinitePEPS` for which we set the required parameters
as well as physical and virtual vector spaces. 
The `SUWeight` used by simple update will be initialized to identity matrices.
We use the minimal unit cell size ($2 \times 2$) required by the simple update algorithm 
for Hamiltonians with next-nearest-neighbour interactions:
"""

<<<<<<< HEAD
Dbond, symm = 4, U1Irrep
Nr, Nc, J1 = 2, 2, 1.0

## random initialization of 2x2 iPEPS (using real numbers) and SUWeight
Pspace = Vect[U1Irrep](1//2 => 1, -1//2 => 1)
Vspace = Vect[U1Irrep](0 => 2, 1//2 => 1, -1//2 => 1)
peps = InfinitePEPS(rand, Float64, Pspace, Vspace; unitcell=(Nr, Nc));
wts = SUWeight(peps);
=======
Dbond, χenv, symm = 4, 32, U1Irrep
trscheme_env = truncerr(1.0e-10) & truncdim(χenv)
Nr, Nc, J1 = 2, 2, 1.0

## random initialization of 2x2 iPEPS with weights and CTMRGEnv (using real numbers)
Pspace = Vect[U1Irrep](1 // 2 => 1, -1 // 2 => 1)
Vspace = Vect[U1Irrep](0 => 2, 1 // 2 => 1, -1 // 2 => 1)
Espace = Vect[U1Irrep](0 => χenv ÷ 2, 1 // 2 => χenv ÷ 4, -1 // 2 => χenv ÷ 4)
wpeps = InfiniteWeightPEPS(rand, Float64, Pspace, Vspace; unitcell = (Nr, Nc));
>>>>>>> 0ff55b65

md"""
The value $J_2 / J_1 = 0.5$ corresponds to a [possible spin liquid phase](@cite liu_gapless_2022),
which is challenging for SU to produce a relatively good state from random initialization.
Therefore, we shall gradually increase $J_2 / J_1$ from 0.1 to 0.5, each time initializing
on the previously evolved PEPS:
"""

dt, tol, maxiter = 1.0e-2, 1.0e-8, 30000
check_interval = 4000
trscheme_peps = truncerr(1.0e-10) & truncdim(Dbond)
alg = SimpleUpdate(dt, tol, maxiter, trscheme_peps)
for J2 in 0.1:0.1:0.5
    H = real( ## convert Hamiltonian `LocalOperator` to real floats
        j1_j2_model(ComplexF64, symm, InfiniteSquare(Nr, Nc); J1, J2, sublattice = false),
    )
    global peps, wts, = simpleupdate(peps, H, wts, alg; check_interval)
end

md"""
After we reach $J_2 / J_1 = 0.5$, we gradually decrease the evolution time step to obtain 
a more accurately evolved PEPS:
"""

dts = [1.0e-3, 1.0e-4]
tols = [1.0e-9, 1.0e-9]
J2 = 0.5
H = real(j1_j2_model(ComplexF64, symm, InfiniteSquare(Nr, Nc); J1, J2, sublattice = false))
for (dt, tol) in zip(dts, tols)
    alg′ = SimpleUpdate(dt, tol, maxiter, trscheme_peps)
    global peps, wts, = simpleupdate(peps, H, alg′, wts; check_interval)
end

md"""
## Computing the simple update energy estimate

Finally, we measure the ground-state energy by converging a CTMRG environment and computing
the expectation value, where we first normalize tensors in the PEPS:
"""

normalize!.(peps.A, Inf) ## normalize each PEPS tensor by largest element
χenv = 32
trscheme_env = truncerr(1e-10) & truncdim(χenv)
Espace = Vect[U1Irrep](0 => χenv ÷ 2, 1//2 => χenv ÷ 4, -1//2 => χenv ÷ 4)
env₀ = CTMRGEnv(rand, Float64, peps, Espace)
env, = leading_boundary(env₀, peps; tol = 1.0e-10, alg = :sequential, trscheme = trscheme_env);
E = expectation_value(peps, H, env) / (Nr * Nc)

md"""
Let us compare that estimate with benchmark data obtained from the
[YASTN/peps-torch package](https://github.com/jurajHasik/j1j2_ipeps_states/blob/ea4140fbd7da0fc1b75fac2871f75bda125189a8/single-site_pg-C4v-A1_internal-U1/j20.5/state_1s_A1_U1B_j20.5_D4_chi_opt96.dat).
which utilizes AD-based PEPS optimization to find $E_\text{ref}=-0.49425$:
"""

E_ref = -0.49425
@show (E - E_ref) / abs(E_ref);

md"""
## Variational PEPS optimization using AD

As a last step, we will use the SU-evolved PEPS as a starting point for a [`fixedpoint`](@ref)
PEPS optimization. Note that we could have also used a sublattice-rotated version of `H` to
fit the Hamiltonian onto a single-site unit cell which would require us to optimize fewer
parameters and hence lead to a faster optimization. But here we instead take advantage of
the already evolved `peps`, thus giving us a physical initial guess for the optimization.
In order to break some of the $C_{4v}$ symmetry of the PEPS, we will add a bit of noise to it
- this is conviently done using MPSKit's `randomize!` function. (Breaking some of the spatial
symmetry can be advantageous for obtaining lower energies.)
"""

using MPSKit: randomize!

noise_peps = InfinitePEPS(randomize!.(deepcopy(peps.A)))
peps₀ = peps + 1.0e-1noise_peps
peps_opt, env_opt, E_opt, = fixedpoint(
    H, peps₀, env; optimizer_alg = (; tol = 1.0e-4, maxiter = 80)
);

md"""
Finally, we compare the variationally optimized energy against the reference energy. Indeed,
we find that the additional AD-based optimization improves the SU-evolved PEPS and leads to
a more accurate energy estimate.
"""

E_opt /= (Nr * Nc)
@show E_opt
@show (E_opt - E_ref) / abs(E_ref);<|MERGE_RESOLUTION|>--- conflicted
+++ resolved
@@ -32,7 +32,6 @@
 for Hamiltonians with next-nearest-neighbour interactions:
 """
 
-<<<<<<< HEAD
 Dbond, symm = 4, U1Irrep
 Nr, Nc, J1 = 2, 2, 1.0
 
@@ -41,17 +40,6 @@
 Vspace = Vect[U1Irrep](0 => 2, 1//2 => 1, -1//2 => 1)
 peps = InfinitePEPS(rand, Float64, Pspace, Vspace; unitcell=(Nr, Nc));
 wts = SUWeight(peps);
-=======
-Dbond, χenv, symm = 4, 32, U1Irrep
-trscheme_env = truncerr(1.0e-10) & truncdim(χenv)
-Nr, Nc, J1 = 2, 2, 1.0
-
-## random initialization of 2x2 iPEPS with weights and CTMRGEnv (using real numbers)
-Pspace = Vect[U1Irrep](1 // 2 => 1, -1 // 2 => 1)
-Vspace = Vect[U1Irrep](0 => 2, 1 // 2 => 1, -1 // 2 => 1)
-Espace = Vect[U1Irrep](0 => χenv ÷ 2, 1 // 2 => χenv ÷ 4, -1 // 2 => χenv ÷ 4)
-wpeps = InfiniteWeightPEPS(rand, Float64, Pspace, Vspace; unitcell = (Nr, Nc));
->>>>>>> 0ff55b65
 
 md"""
 The value $J_2 / J_1 = 0.5$ corresponds to a [possible spin liquid phase](@cite liu_gapless_2022),
