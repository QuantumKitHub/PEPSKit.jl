using Test
using Random
using PEPSKit
using TensorKit

# random initialization of 2x2 iPEPS with weights and CTMRGEnv (using real numbers)
Dbond, symm = 8, Trivial
Nr, Nc = 2, 2
Random.seed!(10)
if symm == Trivial
    Pspace = Vect[fℤ₂](0 => 2, 1 => 2)
    Vspace = Vect[fℤ₂](0 => Dbond / 2, 1 => Dbond / 2)
else
    error("Not implemented")
end
peps = InfiniteWeightPEPS(rand, Float64, Pspace, Vspace; unitcell=(Nr, Nc))

# normalize vertex tensors
for ind in CartesianIndices(peps.vertices)
    peps.vertices[ind] /= norm(peps.vertices[ind], Inf)
end

# Hubbard model Hamiltonian at half-filling
t, U = 1, 6
ham = hubbard_model(Float64, Trivial, Trivial, InfiniteSquare(Nr, Nc); t, U, mu=U / 2)

# simple update
dts = [1e-2, 1e-3, 4e-4, 1e-4]
tols = [1e-6, 1e-8, 1e-8, 1e-8]
maxiter = 10000
for (n, (dt, tol)) in enumerate(zip(dts, tols))
    trscheme = truncerr(1e-10) & truncdim(Dbond)
    alg = SimpleUpdate(dt, tol, maxiter, trscheme)
    peps, = simpleupdate(peps, ham, alg; bipartite=false)
end

# absorb weight into site tensors
peps = InfinitePEPS(peps)

# CTMRG
χenv0, χenv = 6, 20
Espace = Vect[fℤ₂](0 => χenv0 / 2, 1 => χenv0 / 2)
env = CTMRGEnv(randn, Float64, peps, Espace)
for χ in [χenv0, χenv]
    ctm_alg = SequentialCTMRG(; maxiter=300, tol=1e-7)
    env, = leading_boundary(env, peps, ctm_alg)
end

# Benchmark values of the ground state energy from
# Qin, M., Shi, H., & Zhang, S. (2016). Benchmark study of the two-dimensional Hubbard
# model with auxiliary-field quantum Monte Carlo method. Physical Review B, 94(8), 085103.
Es_exact = Dict(0 => -1.62, 2 => -0.176, 4 => 0.8603, 6 => -0.6567, 8 => -0.5243)
E_exact = Es_exact[U] - U / 2

# measure energy
<<<<<<< HEAD
E = costfun(peps, envs, ham) / (Nr * Nc)
=======
E = cost_function(peps, env, ham) / (N1 * N2)
>>>>>>> 4991a6c7
@info "Energy           = $E"
@info "Benchmark energy = $E_exact"
@test isapprox(E, E_exact; atol=5e-2)<|MERGE_RESOLUTION|>--- conflicted
+++ resolved
@@ -53,11 +53,7 @@
 E_exact = Es_exact[U] - U / 2
 
 # measure energy
-<<<<<<< HEAD
-E = costfun(peps, envs, ham) / (Nr * Nc)
-=======
-E = cost_function(peps, env, ham) / (N1 * N2)
->>>>>>> 4991a6c7
+E = cost_function(peps, env, ham) / (Nr * Nc)
 @info "Energy           = $E"
 @info "Benchmark energy = $E_exact"
 @test isapprox(E, E_exact; atol=5e-2)