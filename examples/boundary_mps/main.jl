--- conflicted
+++ resolved
@@ -142,15 +142,8 @@
 match:
 """
 
-<<<<<<< HEAD
-env_ctmrg, = leading_boundary(
-    CTMRGEnv(peps₀, ComplexSpace(20)), peps₀; tol = 1.0e-6, verbosity = 2
-)
-norm_ctmrg = abs(norm(peps₀, env_ctmrg))
-=======
 env_ctmrg, = leading_boundary(CTMRGEnv(ψ, ComplexSpace(20)), ψ; tol=1e-6, verbosity=2)
 norm_ctmrg = abs(norm(ψ, env_ctmrg))
->>>>>>> d3bef2fd
 @show abs(norm_vumps - norm_ctmrg) / norm_vumps;
 
 md"""
@@ -169,15 +162,8 @@
 direction which will be facing north:
 """
 
-<<<<<<< HEAD
-peps₀_2x2 = InfinitePEPS(
-    rand, ComplexF64, ComplexSpace(2), ComplexSpace(2); unitcell = (2, 2)
-)
-T_2x2 = PEPSKit.MultilineTransferPEPS(peps₀_2x2, dir);
-=======
 ψ_2x2 = InfinitePEPS(rand, ComplexF64, ComplexSpace(2), ComplexSpace(2); unitcell=(2, 2))
 T_2x2 = PEPSKit.MultilineTransferPEPS(ψ_2x2, dir);
->>>>>>> d3bef2fd
 
 md"""
 Now, the procedure is the same as before: We compute the norm once using VUMPS, once using CTMRG and then compare.
@@ -188,11 +174,7 @@
 norm_2x2_vumps = abs(prod(expectation_value(mps_2x2, T_2x2)))
 
 env_ctmrg_2x2, = leading_boundary(
-<<<<<<< HEAD
-    CTMRGEnv(peps₀_2x2, ComplexSpace(20)), peps₀_2x2; tol = 1.0e-6, verbosity = 2
-=======
     CTMRGEnv(ψ_2x2, ComplexSpace(20)), ψ_2x2; tol=1e-6, verbosity=2
->>>>>>> d3bef2fd
 )
 norm_2x2_ctmrg = abs(norm(ψ_2x2, env_ctmrg_2x2))
 
