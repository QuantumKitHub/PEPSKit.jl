using Test
using Random
using Accessors
using PEPSKit
using TensorKit
using KrylovKit
using OptimKit

# initialize parameters
Dbond = 2
χenv = 16
ctm_alg = SimultaneousCTMRG()
opt_alg = PEPSOptimize(;
    boundary_alg=ctm_alg, optimizer=LBFGS(4; gradtol=1e-3, verbosity=3)
)
# compare against Juraj Hasik's data:
# https://github.com/jurajHasik/j1j2_ipeps_states/blob/main/single-site_pg-C4v-A1/j20.0/state_1s_A1_j20.0_D2_chi_opt48.dat
E_ref = -0.6602310934799577

@testset "(1, 1) unit cell AD optimization" begin
    # initialize states
    Random.seed!(123)
    H = heisenberg_XYZ(InfiniteSquare())
    peps₀ = InfinitePEPS(2, Dbond)
    env₀, = leading_boundary(CTMRGEnv(peps₀, ComplexSpace(χenv)), peps₀, ctm_alg)

    # optimize energy and compute correlation lengths
    peps, env, E, = fixedpoint(H, peps₀, env₀, opt_alg)
    ξ_h, ξ_v, = correlation_length(peps, env)

    @test E ≈ E_ref atol = 1e-2
    @test all(@. ξ_h > 0 && ξ_v > 0)
end

@testset "(1, 2) unit cell AD optimization" begin
    # initialize states
    Random.seed!(456)
    unitcell = (1, 2)
    H = heisenberg_XYZ(InfiniteSquare(unitcell...))
    peps₀ = InfinitePEPS(2, Dbond; unitcell)
    env₀, = leading_boundary(CTMRGEnv(peps₀, ComplexSpace(χenv)), peps₀, ctm_alg)

    # optimize energy and compute correlation lengths
    peps, env, E, = fixedpoint(H, peps₀, env₀, opt_alg)
    ξ_h, ξ_v, = correlation_length(peps, env)

    @test E ≈ 2 * E_ref atol = 1e-2
    @test all(@. ξ_h > 0 && ξ_v > 0)
end

@testset "Simple update into AD optimization" begin
    # random initialization of 2x2 iPEPS with weights and CTMRGEnv (using real numbers)
    Random.seed!(234829)
    Nr, Nc = 2, 2
    Pspace = ℂ^2
    Vspace = ℂ^Dbond
    Espace = ℂ^χenv
    wpeps = InfiniteWeightPEPS(rand, Float64, Pspace, Vspace; unitcell=(Nr, Nc))

    # normalize vertex tensors
    for ind in CartesianIndices(wpeps.vertices)
        wpeps.vertices[ind] /= norm(wpeps.vertices[ind], Inf)
    end
    # Heisenberg model Hamiltonian (already only includes nearest neighbor terms)
    ham = heisenberg_XYZ(InfiniteSquare(Nr, Nc); Jx=1.0, Jy=1.0, Jz=1.0)
    # convert to real tensors
    ham = LocalOperator(ham.lattice, Tuple(ind => real(op) for (ind, op) in ham.terms)...)

    # simple update
    dts = [1e-2, 1e-3, 4e-4, 1e-4]
    tols = [1e-7, 1e-8, 1e-8, 1e-8]
    maxiter = 5000
    for (n, (dt, tol)) in enumerate(zip(dts, tols))
        Dbond2 = (n == 1) ? Dbond + 2 : Dbond
        trscheme = truncerr(1e-10) & truncdim(Dbond2)
        alg = SimpleUpdate(dt, tol, maxiter, trscheme)
        result = simpleupdate(wpeps, ham, alg; bipartite=false)
        wpeps = result[1]
    end

    # absorb weight into site tensors and CTMRG
    peps = InfinitePEPS(wpeps)
    env₀ = CTMRGEnv(rand, Float64, peps, Espace)
    env, = leading_boundary(env₀, peps, SimultaneousCTMRG())

    # measure physical quantities
<<<<<<< HEAD
    e_site = costfun(peps, envs, ham) / (Nr * Nc)
=======
    e_site = cost_function(peps, env, ham) / (N1 * N2)
>>>>>>> 4991a6c7
    @info "Simple update energy = $e_site"
    # benchmark data from Phys. Rev. B 94, 035133 (2016)
    @test isapprox(e_site, -0.6594; atol=1e-3)

    # continue with auto differentiation
    svd_alg_gmres = SVDAdjoint(; rrule_alg=GMRES(; tol=1e-5))
    opt_alg_gmres = @set opt_alg.boundary_alg.projector_alg.svd_alg = svd_alg_gmres
<<<<<<< HEAD
    result = fixedpoint(peps, ham, opt_alg_gmres, envs)  # sensitivity warnings and degeneracies due to SU(2)?
    ξ_h, ξ_v, = correlation_length(result.peps, result.env)
    e_site2 = result.E / (Nr * Nc)
=======
    peps_final, env_final, E_final, = fixedpoint(ham, peps, env, opt_alg_gmres)  # sensitivity warnings and degeneracies due to SU(2)?
    ξ_h, ξ_v, = correlation_length(peps_final, env_final)
    e_site2 = E_final / (N1 * N2)
>>>>>>> 4991a6c7
    @info "Auto diff energy = $e_site2"
    @test e_site2 ≈ E_ref atol = 1e-2
    @test all(@. ξ_h > 0 && ξ_v > 0)
end<|MERGE_RESOLUTION|>--- conflicted
+++ resolved
@@ -84,11 +84,7 @@
     env, = leading_boundary(env₀, peps, SimultaneousCTMRG())
 
     # measure physical quantities
-<<<<<<< HEAD
-    e_site = costfun(peps, envs, ham) / (Nr * Nc)
-=======
-    e_site = cost_function(peps, env, ham) / (N1 * N2)
->>>>>>> 4991a6c7
+    e_site = cost_function(peps, env, ham) / (Nr * Nc)
     @info "Simple update energy = $e_site"
     # benchmark data from Phys. Rev. B 94, 035133 (2016)
     @test isapprox(e_site, -0.6594; atol=1e-3)
@@ -96,15 +92,9 @@
     # continue with auto differentiation
     svd_alg_gmres = SVDAdjoint(; rrule_alg=GMRES(; tol=1e-5))
     opt_alg_gmres = @set opt_alg.boundary_alg.projector_alg.svd_alg = svd_alg_gmres
-<<<<<<< HEAD
-    result = fixedpoint(peps, ham, opt_alg_gmres, envs)  # sensitivity warnings and degeneracies due to SU(2)?
-    ξ_h, ξ_v, = correlation_length(result.peps, result.env)
-    e_site2 = result.E / (Nr * Nc)
-=======
     peps_final, env_final, E_final, = fixedpoint(ham, peps, env, opt_alg_gmres)  # sensitivity warnings and degeneracies due to SU(2)?
     ξ_h, ξ_v, = correlation_length(peps_final, env_final)
-    e_site2 = E_final / (N1 * N2)
->>>>>>> 4991a6c7
+    e_site2 = E_final / (Nr * Nc)
     @info "Auto diff energy = $e_site2"
     @test e_site2 ≈ E_ref atol = 1e-2
     @test all(@. ξ_h > 0 && ξ_v > 0)
