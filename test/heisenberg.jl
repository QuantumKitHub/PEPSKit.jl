--- conflicted
+++ resolved
@@ -65,11 +65,7 @@
     ham = LocalOperator(ham.lattice, Tuple(ind => real(op) for (ind, op) in ham.terms)...)
 
     # simple update
-<<<<<<< HEAD
     dts = [1e-2, 1e-3, 1e-3, 1e-4]
-=======
-    dts = [1e-2, 1e-3, 1e-3, 4e-4]
->>>>>>> c6cfcd12
     tols = [1e-7, 1e-8, 1e-8, 1e-8]
     maxiter = 5000
     for (n, (dt, tol)) in enumerate(zip(dts, tols))
@@ -82,13 +78,7 @@
 
     # absorb weight into site tensors and CTMRG
     peps = InfinitePEPS(wpeps)
-<<<<<<< HEAD
     env, = leading_boundary(CTMRGEnv(rand, Float64, peps, Espace), peps; tol=ctmrg_tol)
-=======
-    Random.seed!(100)
-    env₀ = CTMRGEnv(rand, Float64, peps, Espace)
-    env, = leading_boundary(env₀, peps, SimultaneousCTMRG())
->>>>>>> c6cfcd12
 
     # measure physical quantities
     e_site = cost_function(peps, env, ham) / (N1 * N2)
