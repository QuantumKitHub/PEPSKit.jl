--- conflicted
+++ resolved
@@ -26,15 +26,9 @@
     normalize!.(peps0.A, Inf)
     # set trunc to be compatible with bipartite structure
     bonddims = stack([[6 4; 4 6], [5 7; 7 5]]; dims = 1)
-<<<<<<< HEAD
-    trscheme = SiteDependentTruncation(collect(truncdim(d) for d in bonddims))
-    alg = SimpleUpdate(; ψ0 = peps0, env0, H, dt = 1.0e-2, nstep = 4, trscheme, bipartite = true)
+    trunc = SiteDependentTruncation(collect(truncrank(d) for d in bonddims))
+    alg = SimpleUpdate(; ψ0 = peps0, env0, H, dt = 1.0e-2, nstep = 4, trunc, bipartite = true)
     peps, env, = time_evolve(alg)
-=======
-    trunc = SiteDependentTruncation(collect(truncrank(d) for d in bonddims))
-    alg = SimpleUpdate(1.0e-2, 1.0e-14, 4, trunc)
-    peps, env, = simpleupdate(peps0, ham, alg, env0; bipartite = true)
->>>>>>> ded883a5
     @test get_bonddims(peps) == bonddims
     @test get_bonddims(env) == bonddims
     # check bipartite structure is preserved
@@ -56,13 +50,8 @@
     env0 = SUWeight(peps0)
     # Site dependent truncation
     bonddims = rand(2:8, 2, Nr, Nc)
-<<<<<<< HEAD
-    trscheme = SiteDependentTruncation(collect(truncdim(d) for d in bonddims))
-=======
     @show bonddims
     trunc = SiteDependentTruncation(collect(truncrank(d) for d in bonddims))
-    alg = SimpleUpdate(1.0e-2, 1.0e-14, 2, trunc)
->>>>>>> ded883a5
     # 2-site SU
     H = real(heisenberg_XYZ(InfiniteSquare(Nr, Nc); Jx = 1.0, Jy = 1.0, Jz = 1.0))
     alg = SimpleUpdate(; ψ0 = peps0, env0, H, dt = 1.0e-2, nstep = 4, trscheme)
