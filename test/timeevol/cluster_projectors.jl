--- conflicted
+++ resolved
@@ -81,7 +81,6 @@
     Random.seed!(100)
     # with U(1) spin rotation symmetry
     Pspace = hubbard_space(Trivial, U1Irrep)
-<<<<<<< HEAD
     Vspace = Vect[FermionParity ⊠ U1Irrep]((0, 0) => 2, (1, 1//2) => 1, (1, -1//2) => 1)
     Espace = Vect[FermionParity ⊠ U1Irrep]((0, 0) => 8, (1, 1//2) => 4, (1, -1//2) => 4)
     trscheme_env = truncerr(1e-12) & truncdim(16)
@@ -91,14 +90,6 @@
         hubbard_model(
             ComplexF64, Trivial, U1Irrep, InfiniteSquare(Nr, Nc); t=1.0, U=8.0, mu=0.0
         ),
-=======
-    Vspace = Vect[FermionParity ⊠ U1Irrep]((0, 0) => 2, (1, 1 // 2) => 1, (1, -1 // 2) => 1)
-    Espace = Vect[FermionParity ⊠ U1Irrep]((0, 0) => 8, (1, 1 // 2) => 4, (1, -1 // 2) => 4)
-    trscheme_env = truncerr(1.0e-12) & truncdim(16)
-    wpeps = InfiniteWeightPEPS(rand, Float64, Pspace, Vspace; unitcell = (Nr, Nc))
-    ham = real(
-        hubbard_model(ComplexF64, Trivial, U1Irrep, InfiniteSquare(Nr, Nc); t = 1.0, U = 8.0)
->>>>>>> 0ff55b65
     )
     # usual 2-site simple update, and measure energy
     dts = [1.0e-2, 1.0e-2, 5.0e-3]
@@ -107,12 +98,7 @@
     for (n, (dt, tol)) in enumerate(zip(dts, tols))
         trscheme = truncerr(1.0e-10) & truncdim(n == 1 ? 4 : 2)
         alg = SimpleUpdate(dt, tol, maxiter, trscheme)
-<<<<<<< HEAD
         peps, wts, = simpleupdate(peps, ham, alg, wts; bipartite=true, check_interval=1000)
-=======
-        result = simpleupdate(wpeps, ham, alg; bipartite = true, check_interval = 1000)
-        wpeps = result[1]
->>>>>>> 0ff55b65
     end
     normalize!.(peps.A, Inf)
     env = CTMRGEnv(rand, Float64, peps, Espace)
@@ -125,14 +111,9 @@
     trscheme = truncerr(1.0e-10) & truncdim(2)
     for (n, (dt, tol)) in enumerate(zip(dts, tols))
         alg = SimpleUpdate(dt, tol, maxiter, trscheme)
-<<<<<<< HEAD
         peps, wts, = simpleupdate(
             peps, ham, alg, wts; check_interval=1000, force_3site=true
         )
-=======
-        result = simpleupdate(wpeps, ham, alg; check_interval = 1000, force_3site = true)
-        wpeps = result[1]
->>>>>>> 0ff55b65
     end
     normalize!.(peps.A, Inf)
     env, = leading_boundary(env, peps; tol = ctmrg_tol, trscheme = trscheme_env)
