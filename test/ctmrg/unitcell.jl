using Test
using Random
using PEPSKit
using PEPSKit: _prev, _next, ctmrg_iter
using TensorKit

# settings
Random.seed!(91283219347)
stype = ComplexF64
ctm_alg = CTMRG()

function test_unitcell(
    unitcell, Pspaces, Nspaces, Espaces, chis_north, chis_east, chis_south, chis_west
)
    peps = InfinitePEPS(randn, stype, Pspaces, Nspaces, Espaces)
    env = CTMRGEnv(randn, stype, peps, chis_north, chis_east, chis_south, chis_west)

    # apply one CTMRG iteration with fixeds
    env′, = ctmrg_iter(peps, env, ctm_alg)

    # compute random expecation value to test matching bonds
    random_op = LocalOperator(
        PEPSKit._to_space.(Pspaces),
        [
            (c,) => TensorMap(
                randn,
                scalartype(peps),
                PEPSKit._to_space(Pspaces[c]),
                PEPSKit._to_space(Pspaces[c]),
            ) for c in CartesianIndices(unitcell)
        ]...,
    )
    @test expectation_value(peps, random_op, env) isa Number
    @test expectation_value(peps, random_op, env′) isa Number
end

function random_dualize!(M::AbstractMatrix{<:ElementarySpace})
    mask = rand([true, false], size(M))
    M[mask] .= adjoint.(M[mask])
    return M
end

@testset "Integer space specifiers" begin
    unitcell = (3, 3)

    Pspaces = rand(2:3, unitcell...)
    Nspaces = rand(2:4, unitcell...)
    Espaces = rand(2:4, unitcell...)
    chis_north = rand(5:10, unitcell...)
    chis_east = rand(5:10, unitcell...)
    chis_south = rand(5:10, unitcell...)
    chis_west = rand(5:10, unitcell...)

    test_unitcell(
        unitcell, Pspaces, Nspaces, Espaces, chis_north, chis_east, chis_south, chis_west
    )
end

@testset "Random Cartesian spaces" begin
    unitcell = (3, 3)

    Pspaces = random_dualize!(ComplexSpace.(rand(2:3, unitcell...)))
    Nspaces = random_dualize!(ComplexSpace.(rand(2:4, unitcell...)))
    Espaces = random_dualize!(ComplexSpace.(rand(2:4, unitcell...)))
    chis_north = random_dualize!(ComplexSpace.(rand(5:10, unitcell...)))
    chis_east = random_dualize!(ComplexSpace.(rand(5:10, unitcell...)))
    chis_south = random_dualize!(ComplexSpace.(rand(5:10, unitcell...)))
    chis_west = random_dualize!(ComplexSpace.(rand(5:10, unitcell...)))

    test_unitcell(
        unitcell, Pspaces, Nspaces, Espaces, chis_north, chis_east, chis_south, chis_west
    )
end

<<<<<<< HEAD
# apply one CTMRG iteration with fixeds
ctm_alg = CTMRG(; trscheme=FixedSpaceTruncation())
env′, = ctmrg_iter(peps, env, ctm_alg)
=======
@testset "Specific U1 spaces" begin
    unitcell = (2, 2)
>>>>>>> f96746c6

    PA = U1Space(-1 => 1, 0 => 1)
    PB = U1Space(0 => 1, 1 => 1)
    Vpeps = U1Space(-1 => 2, 0 => 1, 1 => 2)
    Venv = U1Space(-2 => 2, -1 => 3, 0 => 4, 1 => 3, 2 => 2)

    Pspaces = [PA PB; PB PA]
    Nspaces = [Vpeps Vpeps'; Vpeps' Vpeps]
    chis = [Venv Venv; Venv Venv]

    test_unitcell(unitcell, Pspaces, Nspaces, Nspaces, chis, chis, chis, chis)
end<|MERGE_RESOLUTION|>--- conflicted
+++ resolved
@@ -72,14 +72,8 @@
     )
 end
 
-<<<<<<< HEAD
-# apply one CTMRG iteration with fixeds
-ctm_alg = CTMRG(; trscheme=FixedSpaceTruncation())
-env′, = ctmrg_iter(peps, env, ctm_alg)
-=======
 @testset "Specific U1 spaces" begin
     unitcell = (2, 2)
->>>>>>> f96746c6
 
     PA = U1Space(-1 => 1, 0 => 1)
     PB = U1Space(0 => 1, 1 => 1)
