--- conflicted
+++ resolved
@@ -7,7 +7,6 @@
 
 scalartypes = [Float64, ComplexF64]
 unitcells = [(1, 1), (2, 2), (3, 2)]
-<<<<<<< HEAD
 schemes = [:simultaneous, :sequential]
 χ = Dict([(1, 1) => 8, (2, 2) => 26, (3, 2) => 26])  # Increase χ to converge non-symmetric environments
 
@@ -16,35 +15,6 @@
 ) in Iterators.product(
     scalartypes, unitcells, schemes
 )
-=======
-χ = 6
-verbosity = 3
-
-function _make_symmetric(psi)
-    if ==(size(psi)...)
-        return PEPSKit.symmetrize(psi, PEPSKit.Full())
-    else
-        return PEPSKit.symmetrize(PEPSKit.symmetrize(psi, PEPSKit.Depth()), PEPSKit.Width())
-    end
-end
-
-# If I can't make the rng seed behave, I'll just randomly define a peps somehow
-function semi_random_peps!(psi::InfinitePEPS)
-    i = 0
-    A′ = map(psi.A) do a
-        for (_, b) in blocks(a)
-            l = length(b)
-            b .= reshape(collect((1:l) .+ i), size(b))
-            i += l
-        end
-        return a
-    end
-    return InfinitePEPS(A′)
-end
-
-@testset "Trivial symmetry ($T) - ($unitcell)" for (T, unitcell) in
-                                                   Iterators.product(scalartypes, unitcells)
->>>>>>> 9e53fc89
     physical_space = ComplexSpace(2)
     peps_space = ComplexSpace(2)
     ctm_space = ComplexSpace(χ[unitcell])
@@ -58,15 +28,9 @@
     )
 
     ctm = leading_boundary(ctm, psi, alg)
-<<<<<<< HEAD
     ctm2, = ctmrg_iter(psi, ctm, alg)
     ctm_fixed, = gauge_fix(ctm, ctm2)
     @test PEPSKit.check_elementwise_convergence(ctm, ctm_fixed; atol=1e-6)
-=======
-    ctm2, = ctmrg_iter(psi, ctm, alg_fixed)
-    ctm_fixed = gauge_fix(ctm, ctm2)
-    @test PEPSKit.calc_elementwise_convergence(ctm, ctm_fixed) ≈ 0 atol = 1e-4
->>>>>>> 9e53fc89
 end
 
 @testset "Z2 symmetry ($T) - ($unitcell) - ($ctmrgscheme)" for (T, unitcell, ctmrgscheme) in
@@ -86,13 +50,7 @@
     )
 
     ctm = leading_boundary(ctm, psi, alg)
-<<<<<<< HEAD
     ctm2, = ctmrg_iter(psi, ctm, alg)
     ctm_fixed, = gauge_fix(ctm, ctm2)
     @test PEPSKit.check_elementwise_convergence(ctm, ctm_fixed; atol=1e-6)
-=======
-    ctm2, = ctmrg_iter(psi, ctm, alg_fixed)
-    ctm_fixed = gauge_fix(ctm, ctm2)
-    @test PEPSKit.calc_elementwise_convergence(ctm, ctm_fixed) ≈ 0 atol = 1e-4
->>>>>>> 9e53fc89
 end