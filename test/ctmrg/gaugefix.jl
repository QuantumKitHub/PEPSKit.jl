--- conflicted
+++ resolved
@@ -20,11 +20,7 @@
     Random.seed!(seed)  # Seed RNG to make random environment consistent
     psi = InfinitePEPS(rand, T, physical_space, peps_space; unitcell)
     env₀ = CTMRGEnv(psi, ctm_space)
-<<<<<<< HEAD
-    env_conv, = leading_boundary(env₀, psi, SequentialCTMRG())
-=======
-    env_conv = leading_boundary(env₀, psi, SequentialCTMRG(; tol))
->>>>>>> 3158c044
+    env_conv, = leading_boundary(env₀, psi, SequentialCTMRG(; tol))
     return env_conv, psi
 end
 
