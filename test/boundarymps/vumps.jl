using Test
using Random
using PEPSKit
using TensorKit
using MPSKit
using LinearAlgebra

Random.seed!(29384293742893)

<<<<<<< HEAD
psi = InfinitePEPS(ComplexSpace(2), ComplexSpace(2))
T = PEPSKit.InfiniteTransferPEPS(psi, 1, 1)

mps = PEPSKit.initializeMPS(T, [ComplexSpace(20)])
mps, envs, ϵ = leading_boundary(mps, T, VUMPS())
N = abs(sum(expectation_value(mps, T)))

ctm = CTMRGEnv(psi; Venv=ComplexSpace(20))
ctm = leading_boundary(ctm, psi, CTMRG(; verbosity=1, fixedspace=true))
N2 = abs(norm(psi, ctm))
=======
@testset "(1, 1) PEPS" begin
    psi = InfinitePEPS(ComplexSpace(2), ComplexSpace(2))

    T = PEPSKit.InfiniteTransferPEPS(psi, 1, 1)
    mps = PEPSKit.initializeMPS(T, [ComplexSpace(20)])

    mps, envs, ϵ = leading_boundary(mps, T, VUMPS())
    N = abs(sum(expectation_value(mps, T)))
>>>>>>> 399425e3

    ctm = leading_boundary(
        psi, CTMRG(; verbosity=1, fixedspace=true), CTMRGEnv(psi; Venv=ComplexSpace(20))
    )
    N´ = abs(norm(psi, ctm))

    @test N ≈ N´ atol = 1e-3
end

@testset "(2, 2) PEPS" begin
    psi = InfinitePEPS(ComplexSpace(2), ComplexSpace(2); unitcell=(2, 2))
    T = PEPSKit.TransferPEPSMultiline(psi, 1)

    mps = PEPSKit.initializeMPS(T, fill(ComplexSpace(20), 2, 2))
    mps, envs, ϵ = leading_boundary(mps, T, VUMPS())
    N = abs(prod(expectation_value(mps, T)))

    ctm = leading_boundary(
        psi, CTMRG(; verbosity=1, fixedspace=true), CTMRGEnv(psi; Venv=ComplexSpace(20))
    )
    N´ = abs(norm(psi, ctm))

    @test N ≈ N´ rtol = 1e-3
end

@testset "PEPO runthrough" begin
    function ising_pepo(beta; unitcell=(1, 1, 1))
        t = ComplexF64[exp(beta) exp(-beta); exp(-beta) exp(beta)]
        q = sqrt(t)

        O = zeros(2, 2, 2, 2, 2, 2)
        O[1, 1, 1, 1, 1, 1] = 1
        O[2, 2, 2, 2, 2, 2] = 1
        @tensor o[-1 -2; -3 -4 -5 -6] :=
            O[1 2; 3 4 5 6] *
            q[-1; 1] *
            q[-2; 2] *
            q[-3; 3] *
            q[-4; 4] *
            q[-5; 5] *
            q[-6; 6]

        O = TensorMap(o, ℂ^2 ⊗ (ℂ^2)' ← ℂ^2 ⊗ ℂ^2 ⊗ (ℂ^2)' ⊗ (ℂ^2)')

        return InfinitePEPO(O; unitcell)
    end

    psi = InfinitePEPS(ComplexSpace(2), ComplexSpace(2))
    O = ising_pepo(1)
    T = InfiniteTransferPEPO(psi, O, 1, 1)

    mps = PEPSKit.initializeMPS(T, [ComplexSpace(10)])
    mps, envs, ϵ = leading_boundary(mps, T, VUMPS())
    f = abs(prod(expectation_value(mps, T)))
end<|MERGE_RESOLUTION|>--- conflicted
+++ resolved
@@ -7,18 +7,6 @@
 
 Random.seed!(29384293742893)
 
-<<<<<<< HEAD
-psi = InfinitePEPS(ComplexSpace(2), ComplexSpace(2))
-T = PEPSKit.InfiniteTransferPEPS(psi, 1, 1)
-
-mps = PEPSKit.initializeMPS(T, [ComplexSpace(20)])
-mps, envs, ϵ = leading_boundary(mps, T, VUMPS())
-N = abs(sum(expectation_value(mps, T)))
-
-ctm = CTMRGEnv(psi; Venv=ComplexSpace(20))
-ctm = leading_boundary(ctm, psi, CTMRG(; verbosity=1, fixedspace=true))
-N2 = abs(norm(psi, ctm))
-=======
 @testset "(1, 1) PEPS" begin
     psi = InfinitePEPS(ComplexSpace(2), ComplexSpace(2))
 
@@ -27,10 +15,9 @@
 
     mps, envs, ϵ = leading_boundary(mps, T, VUMPS())
     N = abs(sum(expectation_value(mps, T)))
->>>>>>> 399425e3
 
     ctm = leading_boundary(
-        psi, CTMRG(; verbosity=1, fixedspace=true), CTMRGEnv(psi; Venv=ComplexSpace(20))
+        CTMRGEnv(psi; Venv=ComplexSpace(20)), psi, CTMRG(; verbosity=1, fixedspace=true)
     )
     N´ = abs(norm(psi, ctm))
 
@@ -46,7 +33,7 @@
     N = abs(prod(expectation_value(mps, T)))
 
     ctm = leading_boundary(
-        psi, CTMRG(; verbosity=1, fixedspace=true), CTMRGEnv(psi; Venv=ComplexSpace(20))
+        CTMRGEnv(psi; Venv=ComplexSpace(20)), psi, CTMRG(; verbosity=1, fixedspace=true)
     )
     N´ = abs(norm(psi, ctm))
 
