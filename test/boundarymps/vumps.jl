using Test
using Random
using PEPSKit
using TensorKit
using MPSKit
using LinearAlgebra

Random.seed!(29384293742893)

<<<<<<< HEAD
const vumps_alg = VUMPS(;
    tol=1e-6, alg_eigsolve=MPSKit.Defaults.alg_eigsolve(; ishermitian=false), verbosity=2
)
=======
const vumps_alg = VUMPS(; alg_eigsolve=MPSKit.Defaults.alg_eigsolve(; ishermitian=false))

>>>>>>> 1d95d579
@testset "(1, 1) PEPS" begin
    psi = InfinitePEPS(ComplexSpace(2), ComplexSpace(2))

    T = PEPSKit.InfiniteTransferPEPS(psi, 1, 1)
    mps = initialize_mps(T, [ComplexSpace(20)])

    mps, env, ϵ = leading_boundary(mps, T, vumps_alg)
    N = abs(sum(expectation_value(mps, T)))

    ctm, = leading_boundary(CTMRGEnv(psi, ComplexSpace(20)), psi)
    N´ = abs(norm(psi, ctm))

    @test N ≈ N´ atol = 1e-3
end

@testset "(2, 2) PEPS" begin
    psi = InfinitePEPS(ComplexSpace(2), ComplexSpace(2); unitcell=(2, 2))
    T = PEPSKit.MultilineTransferPEPS(psi, 1)

    mps = initialize_mps(rand, scalartype(T), T, fill(ComplexSpace(20), 2, 2))
    mps, env, ϵ = leading_boundary(mps, T, vumps_alg)
    N = abs(prod(expectation_value(mps, T)))

    ctm, = leading_boundary(CTMRGEnv(psi, ComplexSpace(20)), psi)
    N´ = abs(norm(psi, ctm))

    @test N ≈ N´ rtol = 1e-2
end

@testset "Fermionic PEPS" begin
    D = Vect[fℤ₂](0 => 1, 1 => 1)
    d = Vect[fℤ₂](0 => 1, 1 => 1)
    χ = Vect[fℤ₂](0 => 10, 1 => 10)

    psi = InfinitePEPS(D, d; unitcell=(1, 1))
    n = InfiniteSquareNetwork(psi)
    T = PEPSKit.InfiniteTransferPEPS(psi, 1, 1)

    # compare boundary MPS contraction to CTMRG contraction
    mps = PEPSKit.initializeMPS(T, [χ])
    mps, env, ϵ = leading_boundary(mps, T, vumps_alg)
    N_vumps = abs(prod(expectation_value(mps, T)))

    ctm, = leading_boundary(CTMRGEnv(psi, χ), psi)
    N_ctm = abs(norm(psi, ctm))

    @test N_vumps ≈ N_ctm rtol = 1e-2

    # and again after blocking the local sandwiches
    n´ = InfiniteSquareNetwork(map(PEPSKit.mpotensor, PEPSKit.unitcell(n)))
    T´ = InfiniteMPO(map(PEPSKit.mpotensor, T.O))

    mps´ = InfiniteMPS(randn, ComplexF64, [physicalspace(T´, 1)], [χ])
    mps´, env´, ϵ = leading_boundary(mps´, T´, vumps_alg)
    N_vumps´ = abs(prod(expectation_value(mps´, T´)))

    ctm´, = leading_boundary(CTMRGEnv(n´, χ), n´)
    N_ctm´ = abs(network_value(n´, ctm´))

    @show N_vumps´
    @test N_vumps´ ≈ N_vumps rtol = 1e-2
    @test N_vumps´ ≈ N_ctm´ rtol = 1e-2
end

@testset "PEPO runthrough" begin
    function ising_pepo(beta; unitcell=(1, 1, 1))
        t = ComplexF64[exp(beta) exp(-beta); exp(-beta) exp(beta)]
        q = sqrt(t)

        O = zeros(2, 2, 2, 2, 2, 2)
        O[1, 1, 1, 1, 1, 1] = 1
        O[2, 2, 2, 2, 2, 2] = 1
        @tensor o[-1 -2; -3 -4 -5 -6] :=
            O[1 2; 3 4 5 6] *
            q[-1; 1] *
            q[-2; 2] *
            q[-3; 3] *
            q[-4; 4] *
            q[-5; 5] *
            q[-6; 6]

        O = TensorMap(o, ℂ^2 ⊗ (ℂ^2)' ← ℂ^2 ⊗ ℂ^2 ⊗ (ℂ^2)' ⊗ (ℂ^2)')

        return InfinitePEPO(O; unitcell)
    end

    # single-layer PEPO
    O = ising_pepo(1)
    psi = PEPSKit.initializePEPS(O, ComplexSpace(2))
    T = InfiniteTransferPEPO(psi, O, 1, 1)

    mps = initialize_mps(rand, scalartype(T), T, [ComplexSpace(10)])
    mps, env, ϵ = leading_boundary(mps, T, vumps_alg)
    f = abs(prod(expectation_value(mps, T)))

    # double-layer PEPO
    O2 = repeat(O, 1, 1, 2)
    psi2 = initializePEPS(O, ComplexSpace(2))
    T = InfiniteTransferPEPO(psi, O, 1, 1)

    mps = initialize_mps(rand, scalartype(T), T, [ComplexSpace(8)])
    mps, env, ϵ = leading_boundary(mps, T, vumps_alg)
    f = abs(prod(expectation_value(mps, T)))
end<|MERGE_RESOLUTION|>--- conflicted
+++ resolved
@@ -7,14 +7,9 @@
 
 Random.seed!(29384293742893)
 
-<<<<<<< HEAD
 const vumps_alg = VUMPS(;
     tol=1e-6, alg_eigsolve=MPSKit.Defaults.alg_eigsolve(; ishermitian=false), verbosity=2
 )
-=======
-const vumps_alg = VUMPS(; alg_eigsolve=MPSKit.Defaults.alg_eigsolve(; ishermitian=false))
-
->>>>>>> 1d95d579
 @testset "(1, 1) PEPS" begin
     psi = InfinitePEPS(ComplexSpace(2), ComplexSpace(2))
 
