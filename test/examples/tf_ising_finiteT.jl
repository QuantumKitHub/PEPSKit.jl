--- conflicted
+++ resolved
@@ -65,33 +65,6 @@
     @test β ≈ info.t
     @test isapprox(abs.(result_β), bm_β, rtol = 1.0e-2)
 
-<<<<<<< HEAD
-# PEPO approach: results at β, or T = 2.5
-alg = SimpleUpdate(; trunc = trunc_pepo, purified = false)
-pepo, wts, info = time_evolve(pepo0, ham, dt, nstep, alg, wts0)
-env = converge_env(InfinitePartitionFunction(pepo), 16)
-result_β = measure_mag(pepo, env)
-@info "tr(σ(x,z)ρ) at T = $(1 / β)" result_β
-@test β ≈ info.t
-@test isapprox(abs.(result_β), bm_β, rtol = 1.0e-2)
-
-# continue to get results at 2β, or T = 1.25
-pepo, wts, info = time_evolve(pepo, ham, dt, nstep, alg, wts; t₀ = β)
-env = converge_env(InfinitePartitionFunction(pepo), 16)
-result_2β = measure_mag(pepo, env)
-@info "tr(σ(x,z)ρ) at T = $(1 / (2β))" result_2β
-@test 2 * β ≈ info.t
-@test isapprox(abs.(result_2β), bm_2β, rtol = 1.0e-4)
-
-# Purification approach: results at 2β, or T = 1.25
-alg = SimpleUpdate(; trunc = trunc_pepo, purified = true)
-pepo, wts, info = time_evolve(pepo0, ham, dt, 2 * nstep, alg, wts0)
-env = converge_env(InfinitePEPS(pepo), 8)
-result_2β′ = measure_mag(pepo, env; purified = true)
-@info "⟨ρ|σ(x,z)|ρ⟩ at T = $(1 / (2β)) (purification approach)" result_2β′
-@test 2 * β ≈ info.t
-@test isapprox(abs.(result_2β′), bm_2β, rtol = 1.0e-2)
-=======
     # continue to get results at 2β, or T = 1.25
     pepo, wts, info = time_evolve(pepo, ham, dt, nstep, alg, wts; t0 = β)
     env = converge_env(InfinitePartitionFunction(pepo), 16)
@@ -108,5 +81,4 @@
     @info "⟨ρ|σ(x,z)|ρ⟩ at T = $(1 / (2β)): $(result_2β′)."
     @test 2 * β ≈ info.t
     @test isapprox(abs.(result_2β′), bm_2β, rtol = 1.0e-2)
-end
->>>>>>> 91e59bf8
+end