using Test
using Random
using LinearAlgebra
using TensorKit
import MPSKitModels: σˣ, σᶻ
using PEPSKit

Random.seed!(10235876)

# Benchmark data of [σx, σz] from HOTRG
# Physical Review B 86, 045139 (2012) Fig. 15-16
bm_β = [0.5632, 0.0]
bm_2β = [0.5297, 0.8265]

# only contains 2-site gates, convenient for time evolution
function tfising_model(T::Type{<:Number}, lattice::InfiniteSquare; J = 1.0, g = 1.0)
    pspace, S = ℂ^2, Trivial
    ZZ = rmul!(σᶻ(T, S) ⊗ σᶻ(T, S), -J)
    X = rmul!(σˣ(T, S), g * -J)
    unit = TensorKit.id(pspace)
    spaces = fill(pspace, (lattice.Nrows, lattice.Ncols))
    gate = ZZ + (unit ⊗ X + X ⊗ unit) / 4
    return PEPSKit.nearest_neighbour_hamiltonian(spaces, gate)
end

<<<<<<< HEAD
function converge_env(ψ, χ::Int)
    trscheme1 = truncdim(4) & truncerr(1.0e-12)
    env0 = CTMRGEnv(randn, Float64, ψ, ℂ^4)
    env, = leading_boundary(env0, ψ; alg = :sequential, trscheme = trscheme1, tol = 1.0e-10)
    trscheme2 = truncdim(χ) & truncerr(1.0e-12)
    env, = leading_boundary(env, ψ; alg = :sequential, trscheme = trscheme2, tol = 1.0e-10)
=======
function converge_env(state, χ::Int)
    trunc1 = truncrank(4) & truncerror(; atol = 1.0e-12)
    env0 = CTMRGEnv(randn, Float64, state, ℂ^4)
    env, = leading_boundary(env0, state; alg = :sequential, trunc = trunc1, tol = 1.0e-10)
    trunc2 = truncrank(χ) & truncerror(; atol = 1.0e-12)
    env, = leading_boundary(env, state; alg = :sequential, trunc = trunc2, tol = 1.0e-10)
>>>>>>> ded883a5
    return env
end

function measure_mag(ψ::InfinitePEPO, env::CTMRGEnv; purified::Bool = false)
    r, c = 1, 1
    lattice = physicalspace(ψ)
    Mx = LocalOperator(lattice, ((r, c),) => σˣ(Float64, Trivial))
    Mz = LocalOperator(lattice, ((r, c),) => σᶻ(Float64, Trivial))
    if purified
        magx = expectation_value(ψ, Mx, ψ, env)
        magz = expectation_value(ψ, Mz, ψ, env)
    else
        magx = expectation_value(ψ, Mx, env)
        magz = expectation_value(ψ, Mz, env)
    end
    return [magx, magz]
end

Nr, Nc = 2, 2
H = tfising_model(Float64, InfiniteSquare(Nr, Nc); J = 1.0, g = 2.0)
ψ0 = PEPSKit.infinite_temperature_density_matrix(H)
wts0 = SUWeight(ψ0)

<<<<<<< HEAD
trscheme_ψ = truncdim(8) & truncerr(1.0e-12)

dt, nstep = 1.0e-3, 400
β = dt * nstep
=======
trunc_pepo = truncrank(8) & truncerror(; atol = 1.0e-12)

dt, maxiter = 1.0e-3, 400
β = dt * maxiter
alg = SimpleUpdate(dt, 0.0, maxiter, trunc_pepo)
>>>>>>> ded883a5

# when g = 2, β = 0.4 and 2β = 0.8 belong to two phases (without and with nonzero σᶻ)

# PEPO approach: results at β, or T = 2.5
alg = SimpleUpdate(;
    ψ0, env0 = wts0, H, dt, nstep,
    trscheme = trscheme_ψ, gate_bothsides = true
)
ψ, wts, = time_evolve(alg)
env = converge_env(InfinitePartitionFunction(ψ), 16)
result_β = measure_mag(ψ, env)
@info "Magnetization at T = $(1 / β)" result_β
@test isapprox(abs.(result_β), bm_β, rtol = 1.0e-2)

# continue to get results at 2β, or T = 1.25
alg = SimpleUpdate(;
    ψ0 = ψ, env0 = wts, H, dt, nstep,
    trscheme = trscheme_ψ, gate_bothsides = true
)
ψ, wts, = time_evolve(alg)
env = converge_env(InfinitePartitionFunction(ψ), 16)
result_2β = measure_mag(ψ, env)
@info "Magnetization at T = $(1 / (2β))" result_2β
@test isapprox(abs.(result_2β), bm_2β, rtol = 1.0e-4)

# Purification approach: results at 2β, or T = 1.25
alg = SimpleUpdate(;
    ψ0, env0 = wts0, H, dt, nstep = 2 * nstep,
    trscheme = trscheme_ψ, gate_bothsides = false
)
ψ, = time_evolve(alg)
env = converge_env(InfinitePEPS(ψ), 8)
result_2β′ = measure_mag(ψ, env; purified = true)
@info "Magnetization at T = $(1 / (2β)) (purification approach)" result_2β′
@test isapprox(abs.(result_2β′), bm_2β, rtol = 1.0e-2)<|MERGE_RESOLUTION|>--- conflicted
+++ resolved
@@ -23,21 +23,12 @@
     return PEPSKit.nearest_neighbour_hamiltonian(spaces, gate)
 end
 
-<<<<<<< HEAD
 function converge_env(ψ, χ::Int)
-    trscheme1 = truncdim(4) & truncerr(1.0e-12)
+    trunc1 = truncrank(4) & truncerror(; atol = 1.0e-12)
     env0 = CTMRGEnv(randn, Float64, ψ, ℂ^4)
-    env, = leading_boundary(env0, ψ; alg = :sequential, trscheme = trscheme1, tol = 1.0e-10)
-    trscheme2 = truncdim(χ) & truncerr(1.0e-12)
-    env, = leading_boundary(env, ψ; alg = :sequential, trscheme = trscheme2, tol = 1.0e-10)
-=======
-function converge_env(state, χ::Int)
-    trunc1 = truncrank(4) & truncerror(; atol = 1.0e-12)
-    env0 = CTMRGEnv(randn, Float64, state, ℂ^4)
-    env, = leading_boundary(env0, state; alg = :sequential, trunc = trunc1, tol = 1.0e-10)
+    env, = leading_boundary(env0, ψ; alg = :sequential, trunc = trunc1, tol = 1.0e-10)
     trunc2 = truncrank(χ) & truncerror(; atol = 1.0e-12)
-    env, = leading_boundary(env, state; alg = :sequential, trunc = trunc2, tol = 1.0e-10)
->>>>>>> ded883a5
+    env, = leading_boundary(env, ψ; alg = :sequential, trunc = trunc2, tol = 1.0e-10)
     return env
 end
 
@@ -61,25 +52,17 @@
 ψ0 = PEPSKit.infinite_temperature_density_matrix(H)
 wts0 = SUWeight(ψ0)
 
-<<<<<<< HEAD
-trscheme_ψ = truncdim(8) & truncerr(1.0e-12)
+trunc_pepo = truncrank(8) & truncerror(; atol = 1.0e-12)
 
 dt, nstep = 1.0e-3, 400
 β = dt * nstep
-=======
-trunc_pepo = truncrank(8) & truncerror(; atol = 1.0e-12)
-
-dt, maxiter = 1.0e-3, 400
-β = dt * maxiter
-alg = SimpleUpdate(dt, 0.0, maxiter, trunc_pepo)
->>>>>>> ded883a5
 
 # when g = 2, β = 0.4 and 2β = 0.8 belong to two phases (without and with nonzero σᶻ)
 
 # PEPO approach: results at β, or T = 2.5
 alg = SimpleUpdate(;
     ψ0, env0 = wts0, H, dt, nstep,
-    trscheme = trscheme_ψ, gate_bothsides = true
+    trunc = trunc_pepo, gate_bothsides = true
 )
 ψ, wts, = time_evolve(alg)
 env = converge_env(InfinitePartitionFunction(ψ), 16)
@@ -90,7 +73,7 @@
 # continue to get results at 2β, or T = 1.25
 alg = SimpleUpdate(;
     ψ0 = ψ, env0 = wts, H, dt, nstep,
-    trscheme = trscheme_ψ, gate_bothsides = true
+    trunc = trunc_pepo, gate_bothsides = true
 )
 ψ, wts, = time_evolve(alg)
 env = converge_env(InfinitePartitionFunction(ψ), 16)
@@ -101,7 +84,7 @@
 # Purification approach: results at 2β, or T = 1.25
 alg = SimpleUpdate(;
     ψ0, env0 = wts0, H, dt, nstep = 2 * nstep,
-    trscheme = trscheme_ψ, gate_bothsides = false
+    trunc = trunc_pepo, gate_bothsides = false
 )
 ψ, = time_evolve(alg)
 env = converge_env(InfinitePEPS(ψ), 8)
