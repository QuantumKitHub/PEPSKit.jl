using Test
using Random
using Accessors
using PEPSKit
using TensorKit
using KrylovKit
using OptimKit

# initialize parameters
Dbond = 2
χenv = 16
gradtol = 1.0e-3
# compare against Juraj Hasik's data:
# https://github.com/jurajHasik/j1j2_ipeps_states/blob/main/single-site_pg-C4v-A1/j20.0/state_1s_A1_j20.0_D2_chi_opt48.dat
E_ref = -0.6602310934799577

@testset "(1, 1) unit cell AD optimization" begin
    # initialize states
    Random.seed!(123)
    H = heisenberg_XYZ(InfiniteSquare())
    peps₀ = InfinitePEPS(2, Dbond)
    env₀, = leading_boundary(CTMRGEnv(peps₀, ComplexSpace(χenv)), peps₀)

    # optimize energy and compute correlation lengths
    peps, env, E, = fixedpoint(H, peps₀, env₀; optimizer_alg = (; tol = gradtol, maxiter = 25))
    ξ_h, ξ_v, = correlation_length(peps, env)

    @test E ≈ E_ref atol = 1.0e-2
    @test all(@. ξ_h > 0 && ξ_v > 0)
end

@testset "(1, 2) unit cell AD optimization" begin
    # initialize states
    Random.seed!(456)
    unitcell = (1, 2)
    H = heisenberg_XYZ(InfiniteSquare(unitcell...))
    peps₀ = InfinitePEPS(2, Dbond; unitcell)
    env₀, = leading_boundary(CTMRGEnv(peps₀, ComplexSpace(χenv)), peps₀)

    # optimize energy and compute correlation lengths
    peps, env, E, = fixedpoint(H, peps₀, env₀; optimizer_alg = (; tol = gradtol, maxiter = 25))
    ξ_h, ξ_v, = correlation_length(peps, env)

    @test E ≈ 2 * E_ref atol = 1.0e-2
    @test all(@. ξ_h > 0 && ξ_v > 0)
end

@testset "Simple update into AD optimization" begin
    # random initialization of 2x2 iPEPS with weights and CTMRGEnv (using real numbers)
    Random.seed!(100)
    N1, N2 = 2, 2
    Pspace = ℂ^2
    Vspace = ℂ^Dbond
    Espace = ℂ^χenv
<<<<<<< HEAD
    ctmrg_tol = 1e-8
    peps = InfinitePEPS(rand, Float64, Pspace, Vspace; unitcell=(N1, N2))
    wts = SUWeight(peps)
    normalize!.(peps.A, Inf)
=======
    wpeps = InfiniteWeightPEPS(rand, Float64, Pspace, Vspace; unitcell = (N1, N2))
    ctmrg_tol = 1.0e-6
>>>>>>> 0ff55b65

    # Heisenberg model Hamiltonian
    ham = heisenberg_XYZ(InfiniteSquare(N1, N2); Jx = 1.0, Jy = 1.0, Jz = 1.0)
    # assert imaginary part is zero
    @assert length(imag(ham).terms) == 0
    ham = real(ham)

    # simple update
    dts = [1.0e-2, 1.0e-3, 1.0e-3, 1.0e-4]
    tols = [1.0e-7, 1.0e-8, 1.0e-8, 1.0e-8]
    maxiter = 5000
    for (n, (dt, tol)) in enumerate(zip(dts, tols))
        Dbond2 = (n == 2) ? Dbond + 2 : Dbond
        trscheme = truncerr(1.0e-10) & truncdim(Dbond2)
        alg = SimpleUpdate(dt, tol, maxiter, trscheme)
<<<<<<< HEAD
        peps, wts, = simpleupdate(peps, ham, alg, wts; bipartite=false)
    end

    # measure physical quantities with CTMRG
    normalize!.(peps.A, Inf)
    env, = leading_boundary(CTMRGEnv(rand, Float64, peps, Espace), peps; tol=ctmrg_tol)
=======
        result = simpleupdate(wpeps, ham, alg; bipartite = false)
        wpeps = result[1]
    end

    # absorb weight into site tensors and CTMRG
    peps = InfinitePEPS(wpeps)
    env, = leading_boundary(CTMRGEnv(rand, Float64, peps, Espace), peps; tol = ctmrg_tol)

    # measure physical quantities
>>>>>>> 0ff55b65
    e_site = cost_function(peps, env, ham) / (N1 * N2)
    @info "Simple update energy = $e_site"
    # benchmark data from Phys. Rev. B 94, 035133 (2016)
    @test isapprox(e_site, -0.6594; atol = 1.0e-3)

    # continue with auto differentiation
    peps_final, env_final, E_final, = fixedpoint(
        ham,
        peps,
        env;
        optimizer_alg = (; tol = gradtol, maxiter = 25),
        boundary_alg = (; maxiter = 150, svd_alg = (; rrule_alg = (; alg = :full, tol = 1.0e-5))),
    )  # sensitivity warnings and degeneracies due to SU(2)?
    ξ_h, ξ_v, = correlation_length(peps_final, env_final)
    e_site2 = E_final / (N1 * N2)
    @info "Auto diff energy = $e_site2"
    @test e_site2 ≈ E_ref atol = 1.0e-2
    @test all(@. ξ_h > 0 && ξ_v > 0)
end<|MERGE_RESOLUTION|>--- conflicted
+++ resolved
@@ -52,15 +52,10 @@
     Pspace = ℂ^2
     Vspace = ℂ^Dbond
     Espace = ℂ^χenv
-<<<<<<< HEAD
     ctmrg_tol = 1e-8
     peps = InfinitePEPS(rand, Float64, Pspace, Vspace; unitcell=(N1, N2))
     wts = SUWeight(peps)
     normalize!.(peps.A, Inf)
-=======
-    wpeps = InfiniteWeightPEPS(rand, Float64, Pspace, Vspace; unitcell = (N1, N2))
-    ctmrg_tol = 1.0e-6
->>>>>>> 0ff55b65
 
     # Heisenberg model Hamiltonian
     ham = heisenberg_XYZ(InfiniteSquare(N1, N2); Jx = 1.0, Jy = 1.0, Jz = 1.0)
@@ -76,24 +71,12 @@
         Dbond2 = (n == 2) ? Dbond + 2 : Dbond
         trscheme = truncerr(1.0e-10) & truncdim(Dbond2)
         alg = SimpleUpdate(dt, tol, maxiter, trscheme)
-<<<<<<< HEAD
         peps, wts, = simpleupdate(peps, ham, alg, wts; bipartite=false)
     end
 
     # measure physical quantities with CTMRG
     normalize!.(peps.A, Inf)
     env, = leading_boundary(CTMRGEnv(rand, Float64, peps, Espace), peps; tol=ctmrg_tol)
-=======
-        result = simpleupdate(wpeps, ham, alg; bipartite = false)
-        wpeps = result[1]
-    end
-
-    # absorb weight into site tensors and CTMRG
-    peps = InfinitePEPS(wpeps)
-    env, = leading_boundary(CTMRGEnv(rand, Float64, peps, Espace), peps; tol = ctmrg_tol)
-
-    # measure physical quantities
->>>>>>> 0ff55b65
     e_site = cost_function(peps, env, ham) / (N1 * N2)
     @info "Simple update energy = $e_site"
     # benchmark data from Phys. Rev. B 94, 035133 (2016)
