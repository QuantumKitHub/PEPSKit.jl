--- conflicted
+++ resolved
@@ -30,16 +30,10 @@
     @info "Fidelity of simple SVD truncation = $fid0.\n"
     ss = Dict{String, DiagonalTensorMap}()
     for (label, alg) in (
-<<<<<<< HEAD
-        ("ALS", ALSTruncation(; trscheme, maxiter, check_interval, use_pinv=false)),
-        ("ALS (pinv)", ALSTruncation(; trscheme, maxiter, check_interval, use_pinv=true)),
-        ("FET", FullEnvTruncation(; trscheme, maxiter, check_interval, trunc_init=false)),
-    )
-=======
-            ("ALS", ALSTruncation(; trscheme, maxiter, check_interval)),
+            ("ALS", ALSTruncation(; trscheme, maxiter, check_interval, use_pinv = false)),
+            ("ALS (pinv)", ALSTruncation(; trscheme, maxiter, check_interval, use_pinv = true)),
             ("FET", FullEnvTruncation(; trscheme, maxiter, check_interval, trunc_init = false)),
         )
->>>>>>> af932723
         a1, ss[label], b1, info = PEPSKit.bond_truncate(a2, b2, benv, alg)
         @info "$label improved fidelity = $(info.fid)."
         display(ss[label])
