--- conflicted
+++ resolved
@@ -13,16 +13,11 @@
     Vphy = Vect[FermionParity ⊠ U1Irrep]((0, 0) => 2, (1, 1 // 2) => 1, (1, -1 // 2) => 1)
     peps = InfinitePEPS(rand, ComplexF64, Vphy, Vphy; unitcell = (Nr, Nc))
     wts = SUWeight(peps)
-<<<<<<< HEAD
     alg = SimpleUpdate(;
         ψ0 = peps, env0 = wts, H, dt = 1.0e-2, nstep = 10000, tol = 1.0e-8,
-        trscheme = truncerr(1.0e-10) & truncdim(4), check_interval = 2000
+        trunc = truncerror(; atol = 1.0e-10) & truncrank(4), check_interval = 2000
     )
     peps, = time_evolve(alg)
-=======
-    alg = SimpleUpdate(1.0e-2, 1.0e-8, 10000, truncerror(; atol = 1.0e-10) & truncrank(4))
-    peps, = simpleupdate(peps, H, alg, wts; bipartite = false, check_interval = 2000)
->>>>>>> ded883a5
     normalize!.(peps.A, Inf)
     return peps
 end
