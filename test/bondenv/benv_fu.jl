using Test
using TensorKit
using PEPSKit
using LinearAlgebra
using KrylovKit
using Random

Random.seed!(100)
Nr, Nc = 2, 2
Envspace = Vect[FermionParity ⊠ U1Irrep](
    (0, 0) => 4, (1, 1 // 2) => 1, (1, -1 // 2) => 1, (0, 1) => 1, (0, -1) => 1
)
ctm_alg = SequentialCTMRG(; tol = 1.0e-10, verbosity = 2, trscheme = truncerr(1.0e-10) & truncdim(8))
# create Hubbard iPEPS using simple update
function get_hubbard_peps(t::Float64 = 1.0, U::Float64 = 8.0)
    H = hubbard_model(ComplexF64, Trivial, U1Irrep, InfiniteSquare(Nr, Nc); t, U, mu = U / 2)
    Vphy = Vect[FermionParity ⊠ U1Irrep]((0, 0) => 2, (1, 1 // 2) => 1, (1, -1 // 2) => 1)
    peps = InfinitePEPS(rand, ComplexF64, Vphy, Vphy; unitcell = (Nr, Nc))
    wts = SUWeight(peps)
    alg = SimpleUpdate(;
        trunc = truncerror(; atol = 1.0e-10) & truncrank(4), check_interval = 2000
    )
    evolver = TimeEvolver(peps, H, 1.0e-2, 10000, alg, wts; tol = 1.0e-8)
    peps, = time_evolve(evolver)
    normalize!.(peps.A, Inf)
    return peps
end

<<<<<<< HEAD
function get_hubbard_pepo(t::Float64 = 1.0, U::Float64 = 8.0)
    H = hubbard_model(ComplexF64, Trivial, U1Irrep, InfiniteSquare(Nr, Nc); t, U, mu = U / 2)
    pepo = PEPSKit.infinite_temperature_density_matrix(H)
    wts = SUWeight(pepo)
    alg = SimpleUpdate(2.0e-3, 0.0, 500, truncerr(1.0e-10) & truncdim(4))
    pepo, = simpleupdate(pepo, H, alg, wts; bipartite = false, check_interval = 100)
    normalize!.(pepo.A, Inf)
    return pepo
end

function test_benv_fu(state::Union{InfinitePEPS, InfinitePEPO})
    network = isa(state, InfinitePEPS) ? state : InfinitePEPS(state)
    env, = leading_boundary(CTMRGEnv(rand, ComplexF64, network, Envspace), network, ctm_alg)
    for row in 1:Nr, col in 1:Nc
        cp1 = PEPSKit._next(col, Nc)
        A, B = state.A[row, col], state.A[row, cp1]
        X, a, b, Y = PEPSKit._qr_bond(A, B)
        benv = PEPSKit.bondenv_fu(row, col, X, Y, env)
        @assert [isdual(space(benv, ax)) for ax in 1:numind(benv)] == [0, 0, 1, 1]
        Z = PEPSKit.positive_approx(benv)
        # verify that gauge fixing can greatly reduce
        # condition number for physical state bond envs
        cond1 = cond(Z' * Z)
        Z2, a2, b2, (Linv, Rinv) = PEPSKit.fixgauge_benv(Z, a, b)
        benv2 = Z2' * Z2
        cond2 = cond(benv2)
        @test 1 <= cond2 < cond1
        @info "benv cond number: (gauge-fixed) $(cond2) ≤ $(cond1) (initial)"
        # verify gauge fixing is done correctly
        @tensor half[:] := Z[-1; 1 3] * a[1; -2 2] * b[2 -3; 3]
        @tensor half2[:] := Z2[-1; 1 3] * a2[1; -2 2] * b2[2 -3; 3]
        @test half ≈ half2
    end
    return
end

peps = get_hubbard_peps()
pepo = get_hubbard_pepo()
for state in (peps, pepo)
    test_benv_fu(state)
=======
peps = get_hubbard_state()
# calculate CTMRG environment
Envspace = Vect[FermionParity ⊠ U1Irrep](
    (0, 0) => 4, (1, 1 // 2) => 1, (1, -1 // 2) => 1, (0, 1) => 1, (0, -1) => 1
)
ctm_alg = SequentialCTMRG(; tol = 1.0e-10, verbosity = 2, trunc = truncerror(; atol = 1.0e-10) & truncrank(8))
env, = leading_boundary(CTMRGEnv(rand, ComplexF64, peps, Envspace), peps, ctm_alg)
for row in 1:Nr, col in 1:Nc
    cp1 = PEPSKit._next(col, Nc)
    A, B = peps.A[row, col], peps.A[row, cp1]
    X, a, b, Y = PEPSKit._qr_bond(A, B)
    benv = PEPSKit.bondenv_fu(row, col, X, Y, env)
    @assert [isdual(space(benv, ax)) for ax in 1:numind(benv)] == [0, 0, 1, 1]
    Z = PEPSKit.positive_approx(benv)
    # verify that gauge fixing can greatly reduce
    # condition number for physical state bond envs
    cond1 = cond(Z' * Z)
    Z2, a2, b2, (Linv, Rinv) = PEPSKit.fixgauge_benv(Z, a, b)
    benv2 = Z2' * Z2
    cond2 = cond(benv2)
    @test 1 <= cond2 < cond1
    @info "benv cond number: (gauge-fixed) $(cond2) ≤ $(cond1) (initial)"
    # verify gauge fixing is done correctly
    @tensor half[:] := Z[-1; 1 3] * a[1; -2 2] * b[2 -3; 3]
    @tensor half2[:] := Z2[-1; 1 3] * a2[1; -2 2] * b2[2 -3; 3]
    @test half ≈ half2
>>>>>>> b5e39da8
end<|MERGE_RESOLUTION|>--- conflicted
+++ resolved
@@ -10,7 +10,7 @@
 Envspace = Vect[FermionParity ⊠ U1Irrep](
     (0, 0) => 4, (1, 1 // 2) => 1, (1, -1 // 2) => 1, (0, 1) => 1, (0, -1) => 1
 )
-ctm_alg = SequentialCTMRG(; tol = 1.0e-10, verbosity = 2, trscheme = truncerr(1.0e-10) & truncdim(8))
+ctm_alg = SequentialCTMRG(; tol = 1.0e-10, verbosity = 2, trunc = truncerror(; atol = 1.0e-10) & truncrank(8))
 # create Hubbard iPEPS using simple update
 function get_hubbard_peps(t::Float64 = 1.0, U::Float64 = 8.0)
     H = hubbard_model(ComplexF64, Trivial, U1Irrep, InfiniteSquare(Nr, Nc); t, U, mu = U / 2)
@@ -26,13 +26,14 @@
     return peps
 end
 
-<<<<<<< HEAD
 function get_hubbard_pepo(t::Float64 = 1.0, U::Float64 = 8.0)
     H = hubbard_model(ComplexF64, Trivial, U1Irrep, InfiniteSquare(Nr, Nc); t, U, mu = U / 2)
     pepo = PEPSKit.infinite_temperature_density_matrix(H)
     wts = SUWeight(pepo)
-    alg = SimpleUpdate(2.0e-3, 0.0, 500, truncerr(1.0e-10) & truncdim(4))
-    pepo, = simpleupdate(pepo, H, alg, wts; bipartite = false, check_interval = 100)
+    alg = SimpleUpdate(;
+        trunc = truncerror(; atol = 1.0e-10) & truncrank(4), bipartite = false, check_interval = 100
+    )
+    pepo, = time_evolve(pepo, H, 2.0e-3, 500, alg, wts)
     normalize!.(pepo.A, Inf)
     return pepo
 end
@@ -67,32 +68,4 @@
 pepo = get_hubbard_pepo()
 for state in (peps, pepo)
     test_benv_fu(state)
-=======
-peps = get_hubbard_state()
-# calculate CTMRG environment
-Envspace = Vect[FermionParity ⊠ U1Irrep](
-    (0, 0) => 4, (1, 1 // 2) => 1, (1, -1 // 2) => 1, (0, 1) => 1, (0, -1) => 1
-)
-ctm_alg = SequentialCTMRG(; tol = 1.0e-10, verbosity = 2, trunc = truncerror(; atol = 1.0e-10) & truncrank(8))
-env, = leading_boundary(CTMRGEnv(rand, ComplexF64, peps, Envspace), peps, ctm_alg)
-for row in 1:Nr, col in 1:Nc
-    cp1 = PEPSKit._next(col, Nc)
-    A, B = peps.A[row, col], peps.A[row, cp1]
-    X, a, b, Y = PEPSKit._qr_bond(A, B)
-    benv = PEPSKit.bondenv_fu(row, col, X, Y, env)
-    @assert [isdual(space(benv, ax)) for ax in 1:numind(benv)] == [0, 0, 1, 1]
-    Z = PEPSKit.positive_approx(benv)
-    # verify that gauge fixing can greatly reduce
-    # condition number for physical state bond envs
-    cond1 = cond(Z' * Z)
-    Z2, a2, b2, (Linv, Rinv) = PEPSKit.fixgauge_benv(Z, a, b)
-    benv2 = Z2' * Z2
-    cond2 = cond(benv2)
-    @test 1 <= cond2 < cond1
-    @info "benv cond number: (gauge-fixed) $(cond2) ≤ $(cond1) (initial)"
-    # verify gauge fixing is done correctly
-    @tensor half[:] := Z[-1; 1 3] * a[1; -2 2] * b[2 -3; 3]
-    @tensor half2[:] := Z2[-1; 1 3] * a2[1; -2 2] * b2[2 -3; 3]
-    @test half ≈ half2
->>>>>>> b5e39da8
 end